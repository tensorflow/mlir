//===- Ops.td - Standard operation definitions -------------*- tablegen -*-===//
//
// Copyright 2019 The MLIR Authors.
//
// Licensed under the Apache License, Version 2.0 (the "License");
// you may not use this file except in compliance with the License.
// You may obtain a copy of the License at
//
//   http://www.apache.org/licenses/LICENSE-2.0
//
// Unless required by applicable law or agreed to in writing, software
// distributed under the License is distributed on an "AS IS" BASIS,
// WITHOUT WARRANTIES OR CONDITIONS OF ANY KIND, either express or implied.
// See the License for the specific language governing permissions and
// limitations under the License.
// =============================================================================
//
// Defines some MLIR standard operations.
//
//===----------------------------------------------------------------------===//

#ifndef STANDARD_OPS
#define STANDARD_OPS

include "mlir/Analysis/CallInterfaces.td"
include "mlir/IR/OpAsmInterface.td"

def Std_Dialect : Dialect {
  let name = "std";
  let cppNamespace = "";
}

// Base class for Standard dialect ops.
class Std_Op<string mnemonic, list<OpTrait> traits = []> :
    Op<Std_Dialect, mnemonic, traits> {
  // For every standard op, there needs to be a:
  //   * void print(OpAsmPrinter &p, ${C++ class of Op} op)
  //   * LogicalResult verify(${C++ class of Op} op)
  //   * ParseResult parse${C++ class of Op}(OpAsmParser &parser,
  //                                         OperationState &result)
  // functions.
  let printer = [{ return ::print(p, *this); }];
  let verifier = [{ return ::verify(*this); }];
  let parser = [{ return ::parse$cppClass(parser, result); }];
}

// Base class for standard cast operations. Requires single operand and result,
// but does not constrain them to specific types.
class CastOp<string mnemonic, list<OpTrait> traits = []> :
    Std_Op<mnemonic, !listconcat(traits, [NoSideEffect])> {

  let results = (outs AnyType);

  let builders = [OpBuilder<
    "Builder *builder, OperationState &result, Value *source, Type destType", [{
       impl::buildCastOp(builder, result, source, destType);
  }]>];

  let parser = [{
    return impl::parseCastOp(parser, result);
  }];
  let printer = [{
    return printStandardCastOp(this->getOperation(), p);
  }];
  let verifier = [{ return ::verifyCastOp(*this); }];

  let hasFolder = 1;
}

// Base class for unary ops. Requires single operand and result. Individual
// classes will have `operand` accessor.
class UnaryOp<string mnemonic, list<OpTrait> traits = []> :
    Op<Std_Dialect, mnemonic, !listconcat(traits, [NoSideEffect])> {
  let results = (outs AnyType);
  let printer = [{
    return printStandardUnaryOp(this->getOperation(), p);
  }];
}

class UnaryOpSameOperandAndResultType<string mnemonic,
                                      list<OpTrait> traits = []> :
    UnaryOp<mnemonic, !listconcat(traits, [SameOperandsAndResultType])> {
  let parser = [{
    return impl::parseOneResultSameOperandTypeOp(parser, result);
  }];
}

class FloatUnaryOp<string mnemonic, list<OpTrait> traits = []> :
    UnaryOpSameOperandAndResultType<mnemonic, traits>,
    Arguments<(ins FloatLike:$operand)>;

// Base class for standard arithmetic operations.  Requires operands and
// results to be of the same type, but does not constrain them to specific
// types.  Individual classes will have `lhs` and `rhs` accessor to operands.
class ArithmeticOp<string mnemonic, list<OpTrait> traits = []> :
    Op<Std_Dialect, mnemonic,
       !listconcat(traits, [NoSideEffect, SameOperandsAndResultType])> {

  let results = (outs AnyType);

  let parser = [{
    return impl::parseOneResultSameOperandTypeOp(parser, result);
  }];

  let printer = [{
    return printStandardBinaryOp(this->getOperation(), p);
  }];
}

// Base class for standard arithmetic operations on integers, vectors and
// tensors thereof.  This operation takes two operands and returns one result,
// each of these is required to be of the same type.  This type may be an
// integer scalar type, a vector whose element type is an integer type, or an
// integer tensor.  The custom assembly form of the operation is as follows
//
//     <op>i %0, %1 : i32
class IntArithmeticOp<string mnemonic, list<OpTrait> traits = []> :
    ArithmeticOp<mnemonic, traits>,
    Arguments<(ins IntegerLike:$lhs, IntegerLike:$rhs)>;

// Base class for standard arithmetic binary operations on floats, vectors and
// tensors thereof.  This operation has two operands and returns one result,
// each of these is required to be of the same type.  This type may be a
// floating point scalar type, a vector whose element type is a floating point
// type, or a floating point tensor.  The custom assembly form of the operation
// is as follows
//
//     <op>f %0, %1 : f32
class FloatArithmeticOp<string mnemonic, list<OpTrait> traits = []> :
    ArithmeticOp<mnemonic, traits>,
    Arguments<(ins FloatLike:$lhs, FloatLike:$rhs)>;

def AddFOp : FloatArithmeticOp<"addf"> {
  let summary = "floating point addition operation";
  let hasFolder = 1;
}

def AddIOp : IntArithmeticOp<"addi", [Commutative]> {
  let summary = "integer addition operation";
  let hasFolder = 1;
}

def AllocOp : Std_Op<"alloc"> {
  let summary = "memory allocation operation";
  let description = [{
    The "alloc" operation allocates a region of memory, as specified by its
    memref type. For example:

      %0 = alloc() : memref<8x64xf32, (d0, d1) -> (d0, d1), 1>

    The optional list of dimension operands are bound to the dynamic dimensions
    specified in its memref type. In the example below, the ssa value '%d' is
    bound to the second dimension of the memref (which is dynamic).

      %0 = alloc(%d) : memref<8x?xf32, (d0, d1) -> (d0, d1), 1>

    The optional list of symbol operands are bound to the symbols of the
    memrefs affine map. In the example below, the ssa value '%s' is bound to
    the symbol 's0' in the affine map specified in the allocs memref type.

      %0 = alloc()[%s] : memref<8x64xf32, (d0, d1)[s0] -> ((d0 + s0), d1), 1>

    This operation returns a single ssa value of memref type, which can be used
    by subsequent load and store operations.

    The optional `alignment` attribute may be specified to ensure that the
    region of memory that will be indexed is aligned at the specified byte
    boundary. TODO(b/144281289) optional alignment attribute to MemRefType.

      %0 = alloc()[%s] {alignment = 8} :
        memref<8x64xf32, (d0, d1)[s0] -> ((d0 + s0), d1), 1>
  }];

  let arguments = (ins Variadic<Index>:$value,
                   Confined<OptionalAttr<I64Attr>, [IntMinValue<0>]>:$alignment);
  let results = (outs AnyMemRef);

  let builders = [OpBuilder<
    "Builder *builder, OperationState &result, MemRefType memrefType", [{
       result.types.push_back(memrefType);
     }]>,
    OpBuilder<
    "Builder *builder, OperationState &result, MemRefType memrefType, " #
    "ArrayRef<Value*> operands, IntegerAttr alignment = IntegerAttr()", [{
       result.addOperands(operands);
       result.types.push_back(memrefType);
       if (alignment)
         result.addAttribute(getAlignmentAttrName(), alignment);
     }]>];

  let extraClassDeclaration = [{
    static StringRef getAlignmentAttrName() { return "alignment"; }

    MemRefType getType() { return getResult()->getType().cast<MemRefType>(); }

    /// Returns the number of symbolic operands (the ones in square brackets),
    /// which bind to the symbols of the memref's layout map.
    unsigned getNumSymbolicOperands() {
      return getNumOperands() - getType().getNumDynamicDims();
    }

    /// Returns the symbolic operands (the ones in square brackets), which bind
    /// to the symbols of the memref's layout map.
    operand_range getSymbolicOperands() {
      return {operand_begin() + getType().getNumDynamicDims(), operand_end()};
    }

    /// Returns the dynamic sizes for this alloc operation if specified.
    operand_range getDynamicSizes() { return getOperands(); }
  }];

  let hasCanonicalizer = 1;
}

def AndOp : IntArithmeticOp<"and", [Commutative]> {
  let summary = "integer binary and";
  let hasFolder = 1;
}

def BranchOp : Std_Op<"br", [Terminator]> {
  let summary = "branch operation";
  let description = [{
    The "br" operation represents a branch operation in a function.
    The operation takes variable number of operands and produces no results.
    The operand number and types for each successor must match the arguments of
    the block successor. For example:

      ^bb2:
        %2 = call @someFn()
        br ^bb3(%2 : tensor<*xf32>)
      ^bb3(%3: tensor<*xf32>):
  }];

  let arguments = (ins Variadic<AnyType>:$operands);

  let builders = [OpBuilder<
    "Builder *, OperationState &result, Block *dest,"
    "ArrayRef<Value *> operands = {}", [{
      result.addSuccessor(dest, operands);
  }]>];

  // BranchOp is fully verified by traits.
  let verifier = ?;

  let extraClassDeclaration = [{
    Block *getDest();
    void setDest(Block *block);

    /// Erase the operand at 'index' from the operand list.
    void eraseOperand(unsigned index);
  }];

  let hasCanonicalizer = 1;
}

def CallOp : Std_Op<"call", [CallOpInterface]> {
  let summary = "call operation";
  let description = [{
    The "call" operation represents a direct call to a function that is within
    the same symbol scope as the call.  The operands and result types of the
    call must match the specified function type. The callee is encoded as a
    function attribute named "callee".

      %2 = call @my_add(%0, %1) : (f32, f32) -> f32
  }];

  let arguments = (ins FlatSymbolRefAttr:$callee, Variadic<AnyType>:$operands);
  let results = (outs Variadic<AnyType>);

  let builders = [OpBuilder<
    "Builder *builder, OperationState &result, FuncOp callee,"
    "ArrayRef<Value *> operands = {}", [{
      result.addOperands(operands);
      result.addAttribute("callee", builder->getSymbolRefAttr(callee));
      result.addTypes(callee.getType().getResults());
  }]>, OpBuilder<
    "Builder *builder, OperationState &result, SymbolRefAttr callee,"
    "ArrayRef<Type> results, ArrayRef<Value *> operands = {}", [{
      result.addOperands(operands);
      result.addAttribute("callee", callee);
      result.addTypes(results);
  }]>, OpBuilder<
    "Builder *builder, OperationState &result, StringRef callee,"
    "ArrayRef<Type> results, ArrayRef<Value *> operands = {}", [{
      build(builder, result, builder->getSymbolRefAttr(callee), results,
            operands);
  }]>];

  let extraClassDeclaration = [{
    StringRef getCallee() { return callee(); }
    FunctionType getCalleeType();

    /// Get the argument operands to the called function.
    operand_range getArgOperands() {
      return {arg_operand_begin(), arg_operand_end()};
    }

    operand_iterator arg_operand_begin() { return operand_begin(); }
    operand_iterator arg_operand_end() { return operand_end(); }

    /// Return the callee of this operation.
    CallInterfaceCallable getCallableForCallee() {
      return getAttrOfType<SymbolRefAttr>("callee");
    }
  }];
}

def CallIndirectOp : Std_Op<"call_indirect", [CallOpInterface]> {
  let summary = "indirect call operation";
  let description = [{
    The "call_indirect" operation represents an indirect call to a value of
    function type.  Functions are first class types in MLIR, and may be passed
    as arguments and merged together with block arguments.  The operands
    and result types of the call must match the specified function type.

      %3 = call_indirect %2(%0, %1) : (f32, f32) -> f32
  }];

  let arguments = (ins FunctionType:$callee, Variadic<AnyType>:$operands);
  let results = (outs Variadic<AnyType>);

  let builders = [OpBuilder<
    "Builder *, OperationState &result, Value *callee,"
    "ArrayRef<Value *> operands = {}", [{
      result.operands.push_back(callee);
      result.addOperands(operands);
      result.addTypes(callee->getType().cast<FunctionType>().getResults());
  }]>];

  let extraClassDeclaration = [{
    Value *getCallee() { return getOperand(0); }

    /// Get the argument operands to the called function.
    operand_range getArgOperands() {
      return {arg_operand_begin(), arg_operand_end()};
    }

    operand_iterator arg_operand_begin() { return ++operand_begin(); }
    operand_iterator arg_operand_end() { return operand_end(); }

    /// Return the callee of this operation.
    CallInterfaceCallable getCallableForCallee() { return getCallee(); }
  }];

  let hasCanonicalizer = 1;
}

def CMPI_P_EQ  : I64EnumAttrCase<"eq", 0>;
def CMPI_P_NE  : I64EnumAttrCase<"ne", 1>;
def CMPI_P_SLT : I64EnumAttrCase<"slt", 2>;
def CMPI_P_SLE : I64EnumAttrCase<"sle", 3>;
def CMPI_P_SGT : I64EnumAttrCase<"sgt", 4>;
def CMPI_P_SGE : I64EnumAttrCase<"sge", 5>;
def CMPI_P_ULT : I64EnumAttrCase<"ult", 6>;
def CMPI_P_ULE : I64EnumAttrCase<"ule", 7>;
def CMPI_P_UGT : I64EnumAttrCase<"ugt", 8>;
def CMPI_P_UGE : I64EnumAttrCase<"uge", 9>;

def CmpIPredicateAttr : I64EnumAttr<
    "CmpIPredicate", "",
    [CMPI_P_EQ, CMPI_P_NE, CMPI_P_SLT, CMPI_P_SLE, CMPI_P_SGT,
     CMPI_P_SGE, CMPI_P_ULT, CMPI_P_ULE, CMPI_P_UGT, CMPI_P_UGE]> {
  let cppNamespace = "::mlir";
}

def CmpIOp : Std_Op<"cmpi",
    [NoSideEffect, SameTypeOperands, SameOperandsAndResultShape]> {
  let summary = "integer comparison operation";
  let description = [{
    The "cmpi" operation compares its two operands according to the integer
    comparison rules and the predicate specified by the respective attribute.
    The predicate defines the type of comparison: (in)equality, (un)signed
    less/greater than (or equal to).  The operands must have the same type, and
    this type must be an integer type, a vector or a tensor thereof.  The result
    is an i1, or a vector/tensor thereof having the same shape as the inputs.
    Since integers are signless, the predicate also explicitly indicates
    whether to interpret the operands as signed or unsigned integers for
    less/greater than comparisons.  For the sake of readability by humans,
    custom assembly form for the operation uses a string-typed attribute for
    the predicate.  The value of this attribute corresponds to lower-cased name
    of the predicate constant, e.g., "slt" means "signed less than".  The string
    representation of the attribute is merely a syntactic sugar and is converted
    to an integer attribute by the parser.

      %r1 = cmpi "eq" %0, %1 : i32
      %r2 = cmpi "slt" %0, %1 : tensor<42x42xi64>
      %r3 = "std.cmpi"(%0, %1){predicate: 0} : (i8, i8) -> i1
  }];

  let arguments = (ins
      CmpIPredicateAttr:$predicate,
      IntegerLike:$lhs,
      IntegerLike:$rhs
  );
  let results = (outs BoolLike);

  let builders = [OpBuilder<
    "Builder *builder, OperationState &result, CmpIPredicate predicate,"
    "Value *lhs, Value *rhs", [{
      ::buildCmpIOp(builder, result, predicate, lhs, rhs);
  }]>];

  let extraClassDeclaration = [{
    static StringRef getPredicateAttrName() { return "predicate"; }
    static CmpIPredicate getPredicateByName(StringRef name);

    CmpIPredicate getPredicate() {
      return (CmpIPredicate)getAttrOfType<IntegerAttr>(getPredicateAttrName())
          .getInt();
    }
  }];

  let verifier = [{ return success(); }];

  let hasFolder = 1;
}

def CmpFOp : Std_Op<"cmpf",
    [NoSideEffect, SameTypeOperands, SameOperandsAndResultShape]> {
  let summary = "floating-point comparison operation";
  let description = [{
    The "cmpf" operation compares its two operands according to the float
    comparison rules and the predicate specified by the respective attribute.
    The predicate defines the type of comparison: (un)orderedness, (in)equality
    and signed less/greater than (or equal to) as well as predicates that are
    always true or false.  The operands must have the same type, and this type
    must be a float type, or a vector or tensor thereof.  The result is an i1,
    or a vector/tensor thereof having the same shape as the inputs. Unlike cmpi,
    the operands are always treated as signed. The u prefix indicates
    *unordered* comparison, not unsigned comparison, so "une" means unordered or
    not equal. For the sake of readability by humans, custom assembly form for
    the operation uses a string-typed attribute for the predicate.  The value of
    this attribute corresponds to lower-cased name of the predicate constant,
    e.g., "one" means "ordered not equal".  The string representation of the
    attribute is merely a syntactic sugar and is converted to an integer
    attribute by the parser.

      %r1 = cmpf "oeq" %0, %1 : f32
      %r2 = cmpf "ult" %0, %1 : tensor<42x42xf64>
      %r3 = "std.cmpf"(%0, %1) {predicate: 0} : (f8, f8) -> i1
  }];

  let arguments = (ins FloatLike:$lhs, FloatLike:$rhs);
  let results = (outs BoolLike);

  let builders = [OpBuilder<
    "Builder *builder, OperationState &result, CmpFPredicate predicate,"
    "Value *lhs, Value *rhs", [{
      ::buildCmpFOp(builder, result, predicate, lhs, rhs);
  }]>];

  let extraClassDeclaration = [{
    static StringRef getPredicateAttrName() { return "predicate"; }
    static CmpFPredicate getPredicateByName(StringRef name);

    CmpFPredicate getPredicate() {
      return (CmpFPredicate)getAttrOfType<IntegerAttr>(getPredicateAttrName())
          .getInt();
    }
  }];

  let hasFolder = 1;
}

def CondBranchOp : Std_Op<"cond_br", [Terminator]> {
  let summary = "conditional branch operation";
  let description = [{
    The "cond_br" operation represents a conditional branch operation in a
    function. The operation takes variable number of operands and produces
    no results. The operand number and types for each successor must match the
    arguments of the block successor. For example:

      ^bb0:
         %0 = extract_element %arg0[] : tensor<i1>
         cond_br %0, ^bb1, ^bb2
      ^bb1:
         ...
      ^bb2:
         ...
  }];

  let arguments = (ins I1:$condition, Variadic<AnyType>:$branchOperands);

  let builders = [OpBuilder<
    "Builder *, OperationState &result, Value *condition,"
    "Block *trueDest, ArrayRef<Value *> trueOperands,"
    "Block *falseDest, ArrayRef<Value *> falseOperands", [{
      result.addOperands(condition);
      result.addSuccessor(trueDest, trueOperands);
      result.addSuccessor(falseDest, falseOperands);
  }]>];

  // CondBranchOp is fully verified by traits.
  let verifier = ?;

  let extraClassDeclaration = [{
    // These are the indices into the dests list.
    enum { trueIndex = 0, falseIndex = 1 };

    // The condition operand is the first operand in the list.
    Value *getCondition() { return getOperand(0); }

    /// Return the destination if the condition is true.
    Block *getTrueDest() {
      return getSuccessor(trueIndex);
    }

    /// Return the destination if the condition is false.
    Block *getFalseDest() {
      return getSuccessor(falseIndex);
    }

    // Accessors for operands to the 'true' destination.
    Value *getTrueOperand(unsigned idx) {
      assert(idx < getNumTrueOperands());
      return getOperand(getTrueDestOperandIndex() + idx);
    }

    void setTrueOperand(unsigned idx, Value *value) {
      assert(idx < getNumTrueOperands());
      setOperand(getTrueDestOperandIndex() + idx, value);
    }

    operand_iterator true_operand_begin() {
      return operand_begin() + getTrueDestOperandIndex();
    }
    operand_iterator true_operand_end() {
      return true_operand_begin() + getNumTrueOperands();
    }
    operand_range getTrueOperands() {
      return {true_operand_begin(), true_operand_end()};
    }

    unsigned getNumTrueOperands()  {
      return getNumSuccessorOperands(trueIndex);
    }

    /// Erase the operand at 'index' from the true operand list.
    void eraseTrueOperand(unsigned index)  {
      getOperation()->eraseSuccessorOperand(trueIndex, index);
    }

    // Accessors for operands to the 'false' destination.
    Value *getFalseOperand(unsigned idx) {
      assert(idx < getNumFalseOperands());
      return getOperand(getFalseDestOperandIndex() + idx);
    }
    void setFalseOperand(unsigned idx, Value *value) {
      assert(idx < getNumFalseOperands());
      setOperand(getFalseDestOperandIndex() + idx, value);
    }

    operand_iterator false_operand_begin() { return true_operand_end(); }
    operand_iterator false_operand_end() {
      return false_operand_begin() + getNumFalseOperands();
    }
    operand_range getFalseOperands() {
      return {false_operand_begin(), false_operand_end()};
    }

    unsigned getNumFalseOperands() {
      return getNumSuccessorOperands(falseIndex);
    }

    /// Erase the operand at 'index' from the false operand list.
    void eraseFalseOperand(unsigned index) {
      getOperation()->eraseSuccessorOperand(falseIndex, index);
    }

  private:
    /// Get the index of the first true destination operand.
    unsigned getTrueDestOperandIndex() { return 1; }

    /// Get the index of the first false destination operand.
    unsigned getFalseDestOperandIndex() {
      return getTrueDestOperandIndex() + getNumTrueOperands();
    }
  }];

  let hasCanonicalizer = 1;
}

def ConstantOp : Std_Op<"constant",
    [NoSideEffect, DeclareOpInterfaceMethods<OpAsmOpInterface>]> {
  let summary = "constant";

  let arguments = (ins AnyAttr:$value);
  let results = (outs AnyType);

  let builders = [OpBuilder<
    "Builder *builder, OperationState &result, Attribute value",
    [{ build(builder, result, value.getType(), value); }]>];

  let extraClassDeclaration = [{
    Attribute getValue() { return getAttr("value"); }

    /// Returns true if a constant operation can be built with the given value
    /// and result type.
    static bool isBuildableWith(Attribute value, Type type);
  }];

  let hasFolder = 1;
}

def DeallocOp : Std_Op<"dealloc"> {
  let summary = "memory deallocation operation";
  let description = [{
    The "dealloc" operation frees the region of memory referenced by a memref
    which was originally created by the "alloc" operation.
    The "dealloc" operation should not be called on memrefs which alias an
    alloc'd memref (i.e. memrefs returned by the "view" and "reshape"
    operations).

      %0 = alloc() : memref<8x64xf32, (d0, d1) -> (d0, d1), 1>
      dealloc %0 : memref<8x64xf32, (d0, d1) -> (d0, d1), 1>
  }];

  let arguments = (ins AnyMemRef:$memref);

  let hasCanonicalizer = 1;
}

def DimOp : Std_Op<"dim", [NoSideEffect]> {
  let summary = "dimension index operation";
  let description = [{
    The "dim" operation takes a memref or tensor operand and returns an "index".
    It requires a single integer attribute named "index". It returns the size
    of the specified dimension. For example:

      %1 = dim %0, 2 : tensor<?x?x?xf32>
  }];

  let arguments = (ins AnyTypeOf<[AnyMemRef, AnyTensor],
                                 "any tensor or memref type">:$memrefOrTensor,
                       APIntAttr:$index);
  let results = (outs Index);

  let builders = [OpBuilder<
    "Builder *builder, OperationState &result, Value *memrefOrTensor,"
    "unsigned index", [{
      auto indexType = builder->getIndexType();
      auto indexAttr = builder->getIntegerAttr(indexType, index);
      build(builder, result, indexType, memrefOrTensor, indexAttr);
    }]>];

  let extraClassDeclaration = [{
    unsigned getIndex() {
      return getAttrOfType<IntegerAttr>("index").getValue().getZExtValue();
    }
  }];

  let hasFolder = 1;
  let hasCanonicalizer = 1;
}

def DivFOp : FloatArithmeticOp<"divf"> {
  let summary = "floating point division operation";
}

def DivISOp : IntArithmeticOp<"divis"> {
  let summary = "signed integer division operation";
  let hasFolder = 1;
}

def DivIUOp : IntArithmeticOp<"diviu"> {
  let summary = "unsigned integer division operation";
  let hasFolder = 1;
}

def ExpOp : FloatUnaryOp<"exp"> {
  let summary = "base-e exponential of the specified value";
}

def ExtractElementOp : Std_Op<"extract_element", [NoSideEffect]> {
  let summary = "element extract operation";
  let description = [{
    The "extract_element" op reads a tensor or vector and returns one element
    from it specified by an index list. The output of extract is a new value
    with the same type as the elements of the tensor or vector. The arity of
    indices matches the rank of the accessed value (i.e., if a tensor is of rank
    3, then 3 indices are required for the extract).  The indices should all be
    of index type. For example:

      %3 = extract_element %0[%1, %2] : vector<4x4xi32>
  }];

  let arguments = (ins AnyTypeOf<[AnyVector, AnyTensor]>:$aggregate,
                       Variadic<Index>:$indices);
  let results = (outs AnyType);

  let builders = [OpBuilder<
    "Builder *builder, OperationState &result, Value *aggregate,"
    "ArrayRef<Value *> indices = {}", [{
      auto resType = aggregate->getType().cast<ShapedType>()
                                         .getElementType();
      build(builder, result, resType, aggregate, indices);
    }]>];

  let extraClassDeclaration = [{
    Value *getAggregate() { return getOperand(0); }

    operand_range getIndices() {
      return {operand_begin() + 1, operand_end()};
    }
  }];

  let hasFolder = 1;
}

def IndexCastOp : CastOp<"index_cast">, Arguments<(ins AnyType:$in)> {
  let summary = "cast between index and integer types";
  let description = [{
    Casts between integer scalars and 'index' scalars.  Index is an integer of
    platform-specific bit width.  If casting to a wider integer, the value is
    sign-extended.  If casting to a narrower integer, the value is truncated.
  }];

  let extraClassDeclaration = [{
    /// Return true if `a` and `b` are valid operand and result pairs for
    /// the operation.
    static bool areCastCompatible(Type a, Type b);
  }];

  let hasFolder = 0;
}

def SIToFPOp : CastOp<"sitofp">, Arguments<(ins AnyType:$in)> {
  let summary = "cast from integer type to floating-point";
  let description = [{
    Cast from a value interpreted as signed integer to the corresponding
    floating-point value. If the value cannot be exactly represented, it is
    rounded using the default rounding mode. Only scalars are currently
    supported.
  }];

  let extraClassDeclaration = [{
    /// Return true if `a` and `b` are valid operand and result pairs for
    /// the operation.
    static bool areCastCompatible(Type a, Type b);
  }];

  let hasFolder = 0;
}

def FPExtOp : CastOp<"fpext">, Arguments<(ins AnyType:$in)> {
  let summary = "cast from floating-point to wider floating-point";
  let description = [{
    Cast a floating-point value to a larger floating-point-typed value.
    The destination type must to be strictly wider than the source type.
    Only scalars are currently supported.
  }];

  let extraClassDeclaration = [{
    /// Return true if `a` and `b` are valid operand and result pairs for
    /// the operation.
    static bool areCastCompatible(Type a, Type b);
  }];

  let hasFolder = 0;
}

def FPTruncOp : CastOp<"fptrunc">, Arguments<(ins AnyType:$in)> {
  let summary = "cast from floating-point to narrower floating-point";
  let description = [{
    Truncate a floating-point value to a smaller floating-point-typed value.
    The destination type must be strictly narrower than the source type.
    If the value cannot be exactly represented, it is rounded using the default
    rounding mode. Only scalars are currently supported.
  }];

  let extraClassDeclaration = [{
    /// Return true if `a` and `b` are valid operand and result pairs for
    /// the operation.
    static bool areCastCompatible(Type a, Type b);
  }];

  let hasFolder = 0;
}

def LoadOp : Std_Op<"load"> {
  let summary = "load operation";
  let description = [{
    The "load" op reads an element from a memref specified by an index list. The
    output of load is a new value with the same type as the elements of the
    memref. The arity of indices is the rank of the memref (i.e., if the memref
    loaded from is of rank 3, then 3 indices are required for the load following
    the memref identifier). For example:

      %3 = load %0[%1, %1] : memref<4x4xi32>
  }];

  let arguments = (ins AnyMemRef:$memref, Variadic<Index>:$indices);
  let results = (outs AnyType);

  let builders = [OpBuilder<
    "Builder *, OperationState &result, Value *memref,"
    "ArrayRef<Value *> indices = {}", [{
      auto memrefType = memref->getType().cast<MemRefType>();
      result.addOperands(memref);
      result.addOperands(indices);
      result.types.push_back(memrefType.getElementType());
  }]>];

  let extraClassDeclaration = [{
    Value *getMemRef() { return getOperand(0); }
    void setMemRef(Value *value) { setOperand(0, value); }
    MemRefType getMemRefType() {
      return getMemRef()->getType().cast<MemRefType>();
    }

    operand_range getIndices() { return {operand_begin() + 1, operand_end()}; }
  }];

  let hasCanonicalizer = 1;
}

def MemRefCastOp : CastOp<"memref_cast"> {
  let summary = "memref cast operation";
  let description = [{
    The "memref_cast" operation converts a memref from one type to an equivalent
    type with a compatible shape. The source and destination types are 
    compatible if 
    
    a. both are ranked memref types with the same element type, affine mappings, 
    address space, and rank but where the individual dimensions may add or
    remove constant dimensions from the memref type.
    
    If the cast converts any dimensions from an unknown to a known size, then it
    acts as an assertion that fails at runtime of the dynamic dimensions
    disagree with resultant destination size.

    Example:
    Assert that the input dynamic shape matches the destination static shape.
       %2 = memref_cast %1 : memref<?x?xf32> to memref<4x4xf32>
    Erase static shape information, replacing it with dynamic information.
       %3 = memref_cast %1 : memref<4xf32> to memref<?xf32>

<<<<<<< HEAD
    b. either or both memref types are unranked with the same element type, and
    address space.

    Example:
    Cast to concrete shape.
        %4 = memref_cast %1 : memref<*xf32> to memref<4x?xf32>

    Erase rank information.
        %5 = memref_cast %1 : memref<4x?xf32> to memref<*xf32>

=======
    The same holds true for offsets and strides.

    Assert that the input dynamic shape matches the destination static stride.
       %4 = memref_cast %1 : memref<12x4xf32, offset:?, strides: [?, ?]> to
                             memref<12x4xf32, offset:5, strides: [4, 1]>
    Erase static offset and stride information, replacing it with
    dynamic information.
       %5 = memref_cast %1 : memref<12x4xf32, offset:5, strides: [4, 1]> to
                             memref<12x4xf32, offset:?, strides: [?, ?]>
>>>>>>> 324f8358
  }];

  let arguments = (ins AnyRankedOrUnrankedMemRef:$source);
  let results = (outs AnyRankedOrUnrankedMemRef);

  let extraClassDeclaration = [{
    /// Return true if `a` and `b` are valid operand and result pairs for
    /// the operation.
    static bool areCastCompatible(Type a, Type b);

    /// The result of a memref_cast is always a memref.
    Type getType() { return getResult()->getType(); }
  }];
}

def MulFOp : FloatArithmeticOp<"mulf"> {
  let summary = "floating point multiplication operation";
  let hasFolder = 1;
}

def MulIOp : IntArithmeticOp<"muli", [Commutative]> {
  let summary = "integer multiplication operation";
  let hasFolder = 1;
}

def OrOp : IntArithmeticOp<"or", [Commutative]> {
  let summary = "integer binary or";
  let hasFolder = 1;
}

def RankOp : Std_Op<"rank", [NoSideEffect]> {
  let summary = "rank operation";
  let description = [{
    The "rank" operation takes a tensor operand and returns its rank.

      %1 = rank %0 : index
  }];

  let arguments = (ins AnyTensor);
  let results = (outs Index);
  let verifier = ?;

  let builders = [OpBuilder<
    "Builder *builder, OperationState &result, Value *tensor", [{
      auto indexType = builder->getIndexType();
      build(builder, result, indexType, tensor);
    }]>];

  let hasFolder = 1;
}

def RemFOp : FloatArithmeticOp<"remf"> {
  let summary = "floating point division remainder operation";
}

def RemISOp : IntArithmeticOp<"remis"> {
  let summary = "signed integer division remainder operation";
  let hasFolder = 1;
}

def RemIUOp : IntArithmeticOp<"remiu"> {
  let summary = "unsigned integer division remainder operation";
  let hasFolder = 1;
}

def ReturnOp : Std_Op<"return", [Terminator, HasParent<"FuncOp">]> {
  let summary = "return operation";
  let description = [{
    The "return" operation represents a return operation within a function.
    The operation takes variable number of operands and produces no results.
    The operand number and types must match the signature of the function
    that contains the operation. For example:

      func @foo() : (i32, f8) {
      ...
      return %0, %1 : i32, f8
  }];

  let arguments = (ins Variadic<AnyType>:$operands);

  let builders = [OpBuilder<
    "Builder *b, OperationState &result", [{ build(b, result, llvm::None); }]
  >];
}

def SelectOp : Std_Op<"select", [NoSideEffect, SameOperandsAndResultShape]> {
  let summary = "select operation";
  let description = [{
    The "select" operation chooses one value based on a binary condition
    supplied as its first operand. If the value of the first operand is 1, the
    second operand is chosen, otherwise the third operand is chosen. The second
    and the third operand must have the same type. The operation applies
    elementwise to vectors and tensors.  The shape of all arguments must be
    identical. For example, the maximum operation is obtained by combining
    "select" with "cmpi" as follows.

      %2 = cmpi "gt" %0, %1 : i32         // %2 is i1
      %3 = select %2, %0, %1 : i32
  }];

  let arguments = (ins BoolLike:$condition, AnyType:$true_value,
                       AnyType:$false_value);
  let results = (outs AnyType);

  let builders = [OpBuilder<
    "Builder *builder, OperationState &result, Value *condition,"
    "Value *trueValue, Value *falseValue", [{
      result.addOperands({condition, trueValue, falseValue});
      result.addTypes(trueValue->getType());
  }]>];

  let extraClassDeclaration = [{
      Value *getCondition() { return condition(); }
      Value *getTrueValue() { return true_value(); }
      Value *getFalseValue() { return false_value(); }
  }];

  let hasFolder = 1;
}

def SignExtendIOp : Std_Op<"sexti",
    [NoSideEffect, SameOperandsAndResultShape]> {
  let summary = "integer sign extension operation";
  let description = [{
    The integer sign extension operation takes an integer input of
    width M and an integer destination type of width N. The destination
    bit-width must be larger than the input bit-width (N > M).
    The top-most (N - M) bits of the output are filled with copies
    of the most-significant bit of the input.

      %1 = constant 5 : i3            // %1 is 0b101
      %2 = sexti %1 : i3 to i6        // %2 is 0b111101
      %3 = constant 2 : i3            // %3 is 0b010
      %4 = sexti %3 : i3 to i6        // %4 is 0b000010

      %5 = sexti %0 : vector<2 x i32> to vector<2 x i64>
  }];

  let arguments = (ins IntegerLike:$value);
  let results = (outs IntegerLike);

  let builders = [OpBuilder<
    "Builder *builder, OperationState &result, Value *value, Type destType", [{
      result.addOperands(value);
      result.addTypes(destType);
  }]>];

  let parser = [{
    return impl::parseCastOp(parser, result);
  }];
  let printer = [{
    return printStandardCastOp(this->getOperation(), p);
  }];
}

def ShlISOp : IntArithmeticOp<"shlis"> {
  let summary = "signed integer shift left";
}

def SplatOp : Std_Op<"splat", [NoSideEffect]> {
  let summary = "splat or broadcast operation";
  let description = [{
    The "splat" op reads a value of integer or float type and broadcasts it into
    a vector or a tensor. The output of splat is thus a new value of either
    vector or tensor type with elemental type being its operand's type.
    When the result is a tensor, it has to be statically shaped.

      %1 = splat %0 : vector<8xi32>
      %2 = splat %0 : tensor<4x8xi32>

    // TODO: handle broadcast to dynamically shaped tensors.
  }];

  let arguments = (ins AnyTypeOf<[AnyInteger, AnyFloat],
                                 "integer or float type">:$input);
  let results = (outs AnyTypeOf<[AnyVector, AnyStaticShapeTensor]>:$aggregate);

  let builders =
      [OpBuilder<"Builder *builder, OperationState &result, Value *element, "
                  "Type aggregateType",
                  [{ build(builder, result, aggregateType, element); }]>];

  let hasFolder = 1;
}

def SubFOp : FloatArithmeticOp<"subf"> {
  let summary = "floating point subtraction operation";
  let hasFolder = 1;
}

def SubIOp : IntArithmeticOp<"subi"> {
  let summary = "integer subtraction operation";
  let hasFolder = 1;
}

def StoreOp : Std_Op<"store"> {
  let summary = "store operation";
  let description = [{
    The "store" op writes an element to a memref specified by an index list.
    The arity of indices is the rank of the memref (i.e. if the memref being
    stored to is of rank 3, then 3 indices are required for the store following
    the memref identifier). The store operation does not produce a result.

    In the following example, the ssa value '%v' is stored in memref '%A' at
    indices [%i, %j]:
      store %v, %A[%i, %j] : memref<4x128xf32, (d0, d1) -> (d0, d1), 0>
  }];

  let arguments = (ins AnyType:$value, AnyMemRef:$memref,
                   Variadic<Index>:$indices);

  let builders = [OpBuilder<
    "Builder *, OperationState &result, Value *valueToStore, Value *memref", [{
      result.addOperands(valueToStore);
      result.addOperands(memref);
  }]>];

  let extraClassDeclaration = [{
      Value *getValueToStore() { return getOperand(0); }

      Value *getMemRef() { return getOperand(1); }
      void setMemRef(Value *value) { setOperand(1, value); }
      MemRefType getMemRefType() {
        return getMemRef()->getType().cast<MemRefType>();
      }

      operand_range getIndices() {
        return {operand_begin() + 2, operand_end()};
      }
  }];

  let hasCanonicalizer = 1;
}

def TensorCastOp : CastOp<"tensor_cast"> {
  let summary = "tensor cast operation";
  let description = [{
    The "tensor_cast" operation converts a tensor from one type to an equivalent
    type without changing any data elements.  The source and destination types
    must both be tensor types with the same element type.  If both are ranked
    then the rank should be the same and static dimensions should match.  The
    operation is invalid if converting to a mismatching constant dimension.

    Convert from unknown rank to rank 2 with unknown dimension sizes.
       %2 = tensor_cast %1 : tensor<*xf32> to tensor<?x?xf32>
  }];

  let arguments = (ins AnyTensor);
  let results = (outs AnyTensor);

  let extraClassDeclaration = [{
    /// Return true if `a` and `b` are valid operand and result pairs for
    /// the operation.
    static bool areCastCompatible(Type a, Type b);

    /// The result of a tensor_cast is always a tensor.
    TensorType getType() { return getResult()->getType().cast<TensorType>(); }
  }];
}

def TensorLoadOp : Std_Op<"tensor_load",
    [SameOperandsAndResultShape, SameOperandsAndResultElementType]> {
  let summary = "tensor load operation";
  let description = [{
    The "tensor_load" operation creates a tensor from a memref, making an
    independent copy of the element data. The result value is a tensor whose
    shape and element type match the memref operand.

    Produce a value of tensor<4x?xf32> type.
       %12 = tensor_load %10 : memref<4x?xf32, #layout, memspace0>
  }];

  let arguments = (ins AnyMemRef);
  let results = (outs AnyTensor);
  // TensorLoadOp is fully verified by traits.
  let verifier = ?;

  let builders = [OpBuilder<
    "Builder *builder, OperationState &result, Value *memref", [{
      auto memrefType = memref->getType().cast<MemRefType>();
      auto resultType = RankedTensorType::get(memrefType.getShape(),
                                              memrefType.getElementType());
      result.addOperands(memref);
      result.addTypes(resultType);
  }]>];


  let extraClassDeclaration = [{
    /// The result of a tensor_load is always a tensor.
    TensorType getType() { return getResult()->getType().cast<TensorType>(); }
  }];
}

def TensorStoreOp : Std_Op<"tensor_store",
    [SameOperandsShape, SameOperandsElementType]> {
  let summary = "tensor store operation";
  let description = [{
    The "tensor_store" operation stores the contents of a tensor into a memref.
    The first operand is a value of tensor type, the second operand is a value
    of memref type. The shapes and element types of these must match, and are
    specified by the memref type.

    Example:
       %9 = dim %8, 1 : tensor<4x?xf32>
       %10 = alloc(%9) : memref<4x?xf32, #layout, memspace0>
       tensor_store %8, %10 : memref<4x?xf32, #layout, memspace0>
  }];

  let arguments = (ins AnyTensor:$tensor, AnyMemRef:$memref);
  // TensorStoreOp is fully verified by traits.
  let verifier = ?;
}

def TruncateIOp : Std_Op<"trunci", [NoSideEffect, SameOperandsAndResultShape]> {
  let summary = "integer truncation operation";
  let description = [{
    The integer truncation operation takes an integer input of
    width M and an integer destination type of width N. The destination
    bit-width must be smaller than the input bit-width (N < M).
    The top-most (N - M) bits of the input are discarded.

      %1 = constant 21 : i5           // %1 is 0b10101
      %2 = trunci %1 : i5 to i4       // %2 is 0b0101
      %3 = trunci %1 : i5 to i3       // %3 is 0b101

      %5 = trunci %0 : vector<2 x i32> to vector<2 x i16>
  }];

  let arguments = (ins IntegerLike:$value);
  let results = (outs IntegerLike);

  let builders = [OpBuilder<
    "Builder *builder, OperationState &result, Value *value, Type destType", [{
      result.addOperands(value);
      result.addTypes(destType);
  }]>];

  let parser = [{
    return impl::parseCastOp(parser, result);
  }];
  let printer = [{
    return printStandardCastOp(this->getOperation(), p);
  }];
}

def ViewOp : Std_Op<"view", [NoSideEffect]> {
  let summary = "memref view operation";
  let description = [{
    The "view" operation converts a 1-D memref with i8 element type,
    to an N-D memref with arbitrary element type. In addition, the ViewOp
    supports the following arguments:
    *) A single dynamic offset operand can be specified which represents a
       a dynamic offset within the base 1-D memref at which to create the
       resulting memref view.
    *) A dynamic size operand must be specified for each dynamic dimension
       in the resulting view memref type.

    // Allocate a flat 1D/i8 memref.
    %0 = alloc() : memref<2048xi8>

    // ViewOp with static offset and sizes.
    %1 = view %0[][] : memref<2048xi8> to memref<64x4xf32>

    // ViewOp with dynamic offset and one dynamic size.
    %2 = view %0[%offset_1024][%size0]
      : memref<2048xi8> to memref<?x4xf32, (d0, d1)[s0] -> (d0 * 4 + d1 + s0)

    // ViewOp creating 3D shape where two of the dim sizes are dynamic.
    // *) The dynamic offset specified in the ViewOp is applied to the
    //    base 1-D memref, and is represented by the symbol 's0' in the
    //    layout map of the ViewOp result memref type.
    // *) The dynamic size for the second dimension induces a dynamic
    //    stride for the first dimension, which is represented by the
    //    symbol 's1' in the layout map of the ViewOp result memref type.
    //    Note that this dynamic stride will be computed from the view
    //    shape and dynamic sizes.
    %3 = view %0[%offset_1024][%size0, %size1]
      : memref<2048xi8> to memref<?x?x4xf32,
        (d0, d1, d2)[s0, s1] -> (d0 * s1 + d1 * 4 + d2 + s0)
  }];

  let arguments = (ins MemRefRankOf<[I8], [1]>:$source,
                       Variadic<Index>:$operands);
  let results = (outs AnyMemRef);

  let extraClassDeclaration = [{
    /// The result of a view is always a memref.
    MemRefType getType() { return getResult()->getType().cast<MemRefType>(); }

    /// Returns the dynamic offset for this view operation if specified.
    /// Returns nullptr if no dynamic offset was specified.
    Value *getDynamicOffset();

    /// Returns the starting operand list position of the dynamic size operands.
    unsigned getDynamicSizesOperandStart() {
      return getDynamicOffset() == nullptr ? 1 : 2;
    }

    /// Returns the dynamic sizes for this view operation.
    operand_range getDynamicSizes() {
      return {operand_begin() + getDynamicSizesOperandStart(), operand_end()};
    }
  }];

  let hasCanonicalizer = 1;
}

def SubViewOp : Std_Op<"subview", [NoSideEffect]> {
  let summary = "memref subview operation";
  let description = [{
    The "subview" operation converts a memref type to another memref type
    which represents a reduced-size view of the original memref as specified by
    the operation's offsets, sizes and strides arguments.

    The SubView operation supports the following arguments:
    *) Memref: the "base" memref on which to create a "view" memref.
    *) Offsets: zero or memref-rank number of dynamic offsets into the "base"
                memref at which to create the "view" memref.
    *) Sizes: zero or memref-rank dynamic size operands which specify the
              dynamic sizes of the result "view" memref type.
    *) Strides: zero or memref-rank number of dynamic strides which are applied
                multiplicatively to the base memref strides in each dimension.

    Note on the number of operands for offsets, sizes and strides: For
    each of these, the number of operands must either be same as the
    memref-rank number or empty. For the latter, those values will be
    treated as constants.

    Example 1:

      %0 = alloc() : memref<64x4xf32, (d0, d1) -> (d0 * 4 + d1)>

      // Create a sub-view of "base" memref '%0' with offset arguments '%c0',
      // dynamic sizes for each dimension, and stride arguments '%c1'.
      %1 = subview %0[%c0, %c0][%size0, %size1][%c1, %c1]
        : memref<64x4xf32, (d0, d1) -> (d0 * 4 + d1) > to
          memref<?x?xf32, (d0, d1)[s0, s1] -> (d0 * s1 + d1 + s0)>

    Example 2:

      %0 = alloc() : memref<8x16x4xf32, (d0, d1, d1) -> (d0 * 64 + d1 * 4 + d2)>

      // Create a sub-view of "base" memref '%0' with dynamic offsets, sizes,
      // and strides.
      // Note that dynamic offsets are represented by the linearized dynamic
      // offset symbol 's0' in the subview memref layout map, and that the
      // dynamic strides operands, after being applied to the base memref
      // strides in each dimension, are represented in the view memref layout
      // map as symbols 's1', 's2' and 's3'.
      %1 = subview %0[%i, %j, %k][%size0, %size1, %size2][%x, %y, %z]
        : memref<8x16x4xf32, (d0, d1, d2) -> (d0 * 64 + d1 * 4 + d2)> to
          memref<?x?x?xf32,
            (d0, d1, d2)[s0, s1, s2, s3] -> (d0 * s1 + d1 * s2 + d2 * s3 + s0)>

    Example 3:

      %0 = alloc() : memref<8x16x4xf32, (d0, d1, d1) -> (d0 * 64 + d1 * 4 + d2)>

      // Subview with constant offsets, sizes and strides.
      %1 = subview %0[][][]
        : memref<8x16x4xf32, (d0, d1, d2) -> (d0 * 64 + d1 * 4 + d2)> to
          memref<4x4x4xf32, (d0, d1, d2) -> (d0 * 16 + d1 * 4 + d2 + 8)>

    Example 4:

      %0 = alloc(%arg0, %arg1) : memref<?x?xf32>

      // Subview with constant size, but dynamic offsets and
      // strides. The resulting memref has a static shape, but if the
      // base memref has an affine map to describe the layout, the result
      // memref also uses an affine map to describe the layout. The
      // strides of the result memref is computed as follows:
      //
      // Let #map1 represents the layout of the base memref, and #map2
      // represents the layout of the result memref. A #mapsubview can be
      // constructed to map an index from the result memref to the base
      // memref (note that the description below uses more convenient
      // naming for symbols, while in affine maps, symbols are
      // represented as unsigned numbers that identify that symbol in the
      // given affine map.
      //
      // #mapsubview = (d0, d1)[o0, o1, t0, t1] -> (d0 * t0 + o0, d1 * t1 + o1)
      //
      // where, o0, o1, ... are offsets, and t0, t1, ... are strides. Then,
      //
      // #map2 = #map1.compose(#mapsubview)
      //
      // If the layout map is represented as
      //
      // #map1 = (d0, d1)[s0, s1, s2] -> (d0 * s1 + d1 * s2 + s0)
      //
      // then,
      //
      // #map2 = (d0, d1)[s0, s1, s2, o0, o1, t0, t1] ->
      //              (d0 * s1 * t0 + d1 * s2 * t1 + o0 * s1 + o1 * s2 + s0)
      //
      // Representing this canonically
      //
      // #map2 = (d0, d1)[r0, r1, r2] -> (d0 * r1 + d1 * r2 + r0)
      //
      // where, r0 = o0 * s1 + o1 * s2 + s0, r1 = s1 * t0, r2 = s2 * t1.
      %1 = subview %0[%i, %j][][%x, %y] :
        : memref<?x?xf32, (d0, d1)[s0, s1, s2] -> (d0 * s1 + d1 * s2 + s0)> to
          memref<4x4xf32, (d0, d1)[r0, r1, r2] -> (d0 * r1 + d1 * r2 + r0)>

      // Note that the subview op does not gaurantee that the result
      // memref is "inbounds" w.r.t to base memref. It is upto the client
      // to ensure that the subview is accessed in a manner that is
      // in-bounds.

    }
  }];

  // TODO(b/144779634, ravishankarm) : Use different arguments for
  // offsets, sizes and strides.
  let arguments = (ins AnyMemRef:$source, I32Attr:$num_offsets,
                   I32Attr:$num_sizes, I32Attr:$num_strides,
                   Variadic<Index>:$operands);
  let results = (outs AnyMemRef);

  let builders = [OpBuilder<
    "Builder *b, OperationState &result, Value *source, "
    "ArrayRef<Value *> offsets, ArrayRef<Value *> sizes, "
    "ArrayRef<Value *> strides, Type resultType = Type(), "
    "ArrayRef<NamedAttribute> attrs = {}">,
    OpBuilder<
    "Builder *builder, OperationState &result, Type resultType, Value *source">,
    OpBuilder<
    "Builder *builder, OperationState &result, Type resultType, Value *source, "
    "unsigned num_offsets, unsigned num_sizes, unsigned num_strides, "
    "ArrayRef<Value *> offsets, ArrayRef<Value *> sizes, "
    "ArrayRef<Value *> strides">];

  let extraClassDeclaration = [{
    /// Returns the type of the base memref operand.
    MemRefType getBaseMemRefType() {
      return source()->getType().cast<MemRefType>();
    }

    /// The result of a subview is always a memref.
    MemRefType getType() { return getResult()->getType().cast<MemRefType>(); }

    /// Returns as integer value the number of offset operands.
    int64_t getNumOffsets() {
      return num_offsets().getSExtValue();
    }

    /// Returns as integer value the number of size operands.
    int64_t getNumSizes() {
      return num_sizes().getSExtValue();
    }

    /// Returns as integer value the number of stride operands.
    int64_t getNumStrides() {
      return num_strides().getSExtValue();
    }

    /// Returns the dynamic offsets for this subview operation.
    operand_range getDynamicOffsets();

    /// Returns the dynamic sizes for this subview operation if specified.
    operand_range getDynamicSizes();

    /// Returns the dynamic strides for this subview operation if specified.
    operand_range getDynamicStrides();

    // Auxiliary range data structure and helper function that unpacks the
    // offset, size and stride operands of the SubViewOp into a list of triples.
    // Such a list of triple is sometimes more convenient to manipulate.
    struct Range {
      Value *offset, *size, *stride;
    };
    SmallVector<Range, 8> getRanges();
  }];

  let hasCanonicalizer = 1;
}

def XOrOp : IntArithmeticOp<"xor", [Commutative]> {
  let summary = "integer binary xor";
  let hasFolder = 1;
}

def ZeroExtendIOp : Std_Op<"zexti", [NoSideEffect, SameOperandsAndResultShape]> {
  let summary = "integer zero extension operation";
  let description = [{
    The integer zero extension operation takes an integer input of
    width M and an integer destination type of width N. The destination
    bit-width must be larger than the input bit-width (N > M).
    The top-most (N - M) bits of the output are filled with zeros.

      %1 = constant 5 : i3            // %1 is 0b101
      %2 = zexti %1 : i3 to i6        // %2 is 0b000101
      %3 = constant 2 : i3            // %3 is 0b010
      %4 = zexti %3 : i3 to i6        // %4 is 0b000010

      %5 = zexti %0 : vector<2 x i32> to vector<2 x i64>
  }];

  let arguments = (ins IntegerLike:$value);
  let results = (outs IntegerLike);

  let builders = [OpBuilder<
    "Builder *builder, OperationState &result, Value *value, Type destType", [{
      result.addOperands(value);
      result.addTypes(destType);
  }]>];

  let parser = [{
    return impl::parseCastOp(parser, result);
  }];
  let printer = [{
    return printStandardCastOp(this->getOperation(), p);
  }];
}

#endif // STANDARD_OPS<|MERGE_RESOLUTION|>--- conflicted
+++ resolved
@@ -835,18 +835,6 @@
     Erase static shape information, replacing it with dynamic information.
        %3 = memref_cast %1 : memref<4xf32> to memref<?xf32>
 
-<<<<<<< HEAD
-    b. either or both memref types are unranked with the same element type, and
-    address space.
-
-    Example:
-    Cast to concrete shape.
-        %4 = memref_cast %1 : memref<*xf32> to memref<4x?xf32>
-
-    Erase rank information.
-        %5 = memref_cast %1 : memref<4x?xf32> to memref<*xf32>
-
-=======
     The same holds true for offsets and strides.
 
     Assert that the input dynamic shape matches the destination static stride.
@@ -856,7 +844,16 @@
     dynamic information.
        %5 = memref_cast %1 : memref<12x4xf32, offset:5, strides: [4, 1]> to
                              memref<12x4xf32, offset:?, strides: [?, ?]>
->>>>>>> 324f8358
+
+    b. either or both memref types are unranked with the same element type, and
+    address space.
+
+    Example:
+    Cast to concrete shape.
+        %4 = memref_cast %1 : memref<*xf32> to memref<4x?xf32>
+
+    Erase rank information.
+        %5 = memref_cast %1 : memref<4x?xf32> to memref<*xf32>
   }];
 
   let arguments = (ins AnyRankedOrUnrankedMemRef:$source);
