--- conflicted
+++ resolved
@@ -1657,7 +1657,11 @@
   setAttr(getConditionAttrName(), IntegerSetAttr::get(newSet));
 }
 
-<<<<<<< HEAD
+void AffineIfOp::setConditional(IntegerSet set, ArrayRef<Value *> operands) {
+  setIntegerSet(set);
+  getOperation()->setOperands(operands);
+}
+
 void AffineIfOp::build(Builder *builder, OperationState *result, IntegerSet set,
                        ArrayRef<Value *> args, bool withElseRegion) {
   result->addOperands(args);
@@ -1667,10 +1671,6 @@
   AffineIfOp::ensureTerminator(*thenRegion, *builder, result->location);
   if (withElseRegion)
     AffineIfOp::ensureTerminator(*elseRegion, *builder, result->location);
-=======
-void AffineIfOp::setConditional(IntegerSet set, ArrayRef<Value *> operands) {
-  setIntegerSet(set);
-  getOperation()->setOperands(operands);
 }
 
 namespace {
@@ -1704,7 +1704,6 @@
 void AffineIfOp::getCanonicalizationPatterns(OwningRewritePatternList &results,
                                              MLIRContext *context) {
   results.insert<AffineIfOpCanonicalizer>(context);
->>>>>>> d4c6e4ff
 }
 
 //===----------------------------------------------------------------------===//
