--- conflicted
+++ resolved
@@ -199,113 +199,11 @@
 // Entry Function signature Conversion
 //===----------------------------------------------------------------------===//
 
-<<<<<<< HEAD
-namespace {
-/// Computes the replacement value for an argument of an entry function. It
-/// allocates a global variable for this argument and adds statements in the
-/// entry block to get a replacement value within function scope.
-Value *createAndLoadGlobalVarForEntryFnArg(PatternRewriter &rewriter,
-                                           size_t origArgNum, Value *origArg) {
-  // Create a global variable for this argument.
-  auto insertionOp = rewriter.getInsertionBlock()->getParent();
-  auto module = insertionOp->getParentOfType<spirv::ModuleOp>();
-  if (!module) {
-    return nullptr;
-  }
-  auto funcOp = insertionOp->getParentOfType<FuncOp>();
-  spirv::GlobalVariableOp var;
-  {
-    OpBuilder::InsertionGuard moduleInsertionGuard(rewriter);
-    rewriter.setInsertionPoint(funcOp.getOperation());
-    std::string varName =
-        funcOp.getName().str() + "_arg_" + std::to_string(origArgNum);
-    var = rewriter.create<spirv::GlobalVariableOp>(
-        funcOp.getLoc(),
-        TypeAttr::get(getGlobalVarTypeForEntryFnArg(origArg->getType())),
-        rewriter.getStringAttr(varName), nullptr);
-    var.setAttr(
-        spirv::SPIRVDialect::getAttributeName(spirv::Decoration::DescriptorSet),
-        rewriter.getI32IntegerAttr(0));
-    var.setAttr(
-        spirv::SPIRVDialect::getAttributeName(spirv::Decoration::Binding),
-        rewriter.getI32IntegerAttr(origArgNum));
-  }
-  // Insert the addressOf and load instructions, to get back the converted value
-  // type.
-  auto addressOf = rewriter.create<spirv::AddressOfOp>(funcOp.getLoc(), var);
-  auto indexType = convertIndexType(funcOp.getContext());
-  auto zero = rewriter.create<spirv::ConstantOp>(
-      funcOp.getLoc(), indexType, rewriter.getIntegerAttr(indexType, 0));
-  auto accessChain = rewriter.create<spirv::AccessChainOp>(
-      funcOp.getLoc(), addressOf.pointer(), zero.constant());
-  // If the original argument is a tensor/memref type, the value is not
-  // loaded. Instead the pointer value is returned to allow its use in access
-  // chain ops.
-  auto origArgType = origArg->getType();
-  if (origArgType.isa<RankedMemRefType>()) {
-    return accessChain;
-  }
-  return rewriter.create<spirv::LoadOp>(
-      funcOp.getLoc(), accessChain.component_ptr(), /*memory_access=*/nullptr,
-      /*alignment=*/nullptr);
-}
-
-FuncOp applySignatureConversion(
-    FuncOp funcOp, ConversionPatternRewriter &rewriter,
-    TypeConverter::SignatureConversion &signatureConverter) {
-  // Create a new function with an updated signature.
-  auto newFuncOp = rewriter.cloneWithoutRegions(funcOp);
-  rewriter.inlineRegionBefore(funcOp.getBody(), newFuncOp.getBody(),
-                              newFuncOp.end());
-  newFuncOp.setType(FunctionType::get(signatureConverter.getConvertedTypes(),
-                                      llvm::None, funcOp.getContext()));
-
-  // Tell the rewriter to convert the region signature.
-  rewriter.applySignatureConversion(&newFuncOp.getBody(), signatureConverter);
-  rewriter.replaceOp(funcOp.getOperation(), llvm::None);
-  return newFuncOp;
-}
-
-/// Gets the global variables that need to be specified as interface variable
-/// with an spv.EntryPointOp. Traverses the body of a entry function to do so.
-LogicalResult getInterfaceVariables(FuncOp funcOp,
-                                    SmallVectorImpl<Attribute> &interfaceVars) {
-  auto module = funcOp.getParentOfType<spirv::ModuleOp>();
-  if (!module) {
-    return failure();
-  }
-  llvm::SetVector<Operation *> interfaceVarSet;
-  for (auto &block : funcOp) {
-    // TODO(ravishankarm) : This should in reality traverse the entry function
-    // call graph and collect all the interfaces. For now, just traverse the
-    // instructions in this function.
-    for (auto op : block.getOps<spirv::AddressOfOp>()) {
-      auto var = module.lookupSymbol<spirv::GlobalVariableOp>(op.variable());
-      if (var.type().cast<spirv::PointerType>().getStorageClass() ==
-          spirv::StorageClass::StorageBuffer) {
-        continue;
-      }
-      interfaceVarSet.insert(var.getOperation());
-    }
-  }
-  for (auto &var : interfaceVarSet) {
-    interfaceVars.push_back(SymbolRefAttr::get(
-        cast<spirv::GlobalVariableOp>(var).sym_name(), funcOp.getContext()));
-  }
-  return success();
-}
-} // namespace
-
-LogicalResult mlir::spirv::lowerAsEntryFunction(
-    FuncOp funcOp, SPIRVTypeConverter *typeConverter,
-    ConversionPatternRewriter &rewriter, FuncOp &newFuncOp) {
-=======
 FuncOp mlir::spirv::lowerAsEntryFunction(
     FuncOp funcOp, SPIRVTypeConverter &typeConverter,
     ConversionPatternRewriter &rewriter,
     ArrayRef<spirv::InterfaceVarABIAttr> argABIInfo,
     spirv::EntryPointABIAttr entryPointInfo) {
->>>>>>> 328f51fe
   auto fnType = funcOp.getType();
   if (fnType.getNumResults()) {
     funcOp.emitError("SPIR-V lowering only supports entry functions"
