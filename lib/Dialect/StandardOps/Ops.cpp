//===- Ops.cpp - Standard MLIR Operations ---------------------------------===//
//
// Part of the MLIR Project, under the Apache License v2.0 with LLVM Exceptions.
// See https://llvm.org/LICENSE.txt for license information.
// SPDX-License-Identifier: Apache-2.0 WITH LLVM-exception
//
//===----------------------------------------------------------------------===//

#include "mlir/Dialect/StandardOps/Ops.h"

#include "mlir/Dialect/CommonFolders.h"
#include "mlir/IR/AffineExpr.h"
#include "mlir/IR/AffineMap.h"
#include "mlir/IR/Builders.h"
#include "mlir/IR/Function.h"
#include "mlir/IR/Matchers.h"
#include "mlir/IR/Module.h"
#include "mlir/IR/OpImplementation.h"
#include "mlir/IR/PatternMatch.h"
#include "mlir/IR/StandardTypes.h"
#include "mlir/IR/TypeUtilities.h"
#include "mlir/IR/Value.h"
#include "mlir/Support/MathExtras.h"
#include "mlir/Support/STLExtras.h"
#include "mlir/Transforms/InliningUtils.h"
#include "llvm/ADT/StringSwitch.h"
#include "llvm/Support/FormatVariadic.h"
#include "llvm/Support/raw_ostream.h"

// Pull in all enum type definitions and utility function declarations.
#include "mlir/Dialect/StandardOps/OpsEnums.cpp.inc"

using namespace mlir;

//===----------------------------------------------------------------------===//
// StandardOpsDialect Interfaces
//===----------------------------------------------------------------------===//
namespace {
/// This class defines the interface for handling inlining with standard
/// operations.
struct StdInlinerInterface : public DialectInlinerInterface {
  using DialectInlinerInterface::DialectInlinerInterface;

  //===--------------------------------------------------------------------===//
  // Analysis Hooks
  //===--------------------------------------------------------------------===//

  /// All operations within standard ops can be inlined.
  bool isLegalToInline(Operation *, Region *,
                       BlockAndValueMapping &) const final {
    return true;
  }

  //===--------------------------------------------------------------------===//
  // Transformation Hooks
  //===--------------------------------------------------------------------===//

  /// Handle the given inlined terminator by replacing it with a new operation
  /// as necessary.
  void handleTerminator(Operation *op, Block *newDest) const final {
    // Only "std.return" needs to be handled here.
    auto returnOp = dyn_cast<ReturnOp>(op);
    if (!returnOp)
      return;

    // Replace the return with a branch to the dest.
    OpBuilder builder(op);
    builder.create<BranchOp>(op->getLoc(), newDest, returnOp.getOperands());
    op->erase();
  }

  /// Handle the given inlined terminator by replacing it with a new operation
  /// as necessary.
  void handleTerminator(Operation *op,
                        ArrayRef<Value> valuesToRepl) const final {
    // Only "std.return" needs to be handled here.
    auto returnOp = cast<ReturnOp>(op);

    // Replace the values directly with the return operands.
    assert(returnOp.getNumOperands() == valuesToRepl.size());
    for (const auto &it : llvm::enumerate(returnOp.getOperands()))
      valuesToRepl[it.index()]->replaceAllUsesWith(it.value());
  }
};
} // end anonymous namespace

//===----------------------------------------------------------------------===//
// StandardOpsDialect
//===----------------------------------------------------------------------===//

/// A custom unary operation printer that omits the "std." prefix from the
/// operation names.
static void printStandardUnaryOp(Operation *op, OpAsmPrinter &p) {
  assert(op->getNumOperands() == 1 && "unary op should have one operand");
  assert(op->getNumResults() == 1 && "unary op should have one result");

  int stdDotLen = StandardOpsDialect::getDialectNamespace().size() + 1;
  p << op->getName().getStringRef().drop_front(stdDotLen) << ' '
    << *op->getOperand(0);
  p.printOptionalAttrDict(op->getAttrs());
  p << " : " << op->getOperand(0)->getType();
}

/// A custom binary operation printer that omits the "std." prefix from the
/// operation names.
static void printStandardBinaryOp(Operation *op, OpAsmPrinter &p) {
  assert(op->getNumOperands() == 2 && "binary op should have two operands");
  assert(op->getNumResults() == 1 && "binary op should have one result");

  // If not all the operand and result types are the same, just use the
  // generic assembly form to avoid omitting information in printing.
  auto resultType = op->getResult(0)->getType();
  if (op->getOperand(0)->getType() != resultType ||
      op->getOperand(1)->getType() != resultType) {
    p.printGenericOp(op);
    return;
  }

  int stdDotLen = StandardOpsDialect::getDialectNamespace().size() + 1;
  p << op->getName().getStringRef().drop_front(stdDotLen) << ' '
    << *op->getOperand(0) << ", " << *op->getOperand(1);
  p.printOptionalAttrDict(op->getAttrs());

  // Now we can output only one type for all operands and the result.
  p << " : " << op->getResult(0)->getType();
}

/// A custom cast operation printer that omits the "std." prefix from the
/// operation names.
static void printStandardCastOp(Operation *op, OpAsmPrinter &p) {
  int stdDotLen = StandardOpsDialect::getDialectNamespace().size() + 1;
  p << op->getName().getStringRef().drop_front(stdDotLen) << ' '
    << *op->getOperand(0) << " : " << op->getOperand(0)->getType() << " to "
    << op->getResult(0)->getType();
}

/// A custom cast operation verifier.
template <typename T> static LogicalResult verifyCastOp(T op) {
  auto opType = op.getOperand()->getType();
  auto resType = op.getType();
  if (!T::areCastCompatible(opType, resType))
    return op.emitError("operand type ") << opType << " and result type "
                                         << resType << " are cast incompatible";

  return success();
}

StandardOpsDialect::StandardOpsDialect(MLIRContext *context)
    : Dialect(getDialectNamespace(), context) {
  addOperations<DmaStartOp, DmaWaitOp,
#define GET_OP_LIST
#include "mlir/Dialect/StandardOps/Ops.cpp.inc"
                >();
  addInterfaces<StdInlinerInterface>();
}

/// Materialize a single constant operation from a given attribute value with
/// the desired resultant type.
Operation *StandardOpsDialect::materializeConstant(OpBuilder &builder,
                                                   Attribute value, Type type,
                                                   Location loc) {
  return builder.create<ConstantOp>(loc, type, value);
}

void mlir::printDimAndSymbolList(Operation::operand_iterator begin,
                                 Operation::operand_iterator end,
                                 unsigned numDims, OpAsmPrinter &p) {
  Operation::operand_range operands(begin, end);
  p << '(' << operands.take_front(numDims) << ')';
  if (operands.size() != numDims)
    p << '[' << operands.drop_front(numDims) << ']';
}

// Parses dimension and symbol list, and sets 'numDims' to the number of
// dimension operands parsed.
// Returns 'false' on success and 'true' on error.
ParseResult mlir::parseDimAndSymbolList(OpAsmParser &parser,
                                        SmallVectorImpl<Value> &operands,
                                        unsigned &numDims) {
  SmallVector<OpAsmParser::OperandType, 8> opInfos;
  if (parser.parseOperandList(opInfos, OpAsmParser::Delimiter::Paren))
    return failure();
  // Store number of dimensions for validation by caller.
  numDims = opInfos.size();

  // Parse the optional symbol operands.
  auto indexTy = parser.getBuilder().getIndexType();
  if (parser.parseOperandList(opInfos,
                              OpAsmParser::Delimiter::OptionalSquare) ||
      parser.resolveOperands(opInfos, indexTy, operands))
    return failure();
  return success();
}

/// Matches a ConstantIndexOp.
/// TODO: This should probably just be a general matcher that uses m_Constant
/// and checks the operation for an index type.
static detail::op_matcher<ConstantIndexOp> m_ConstantIndex() {
  return detail::op_matcher<ConstantIndexOp>();
}

//===----------------------------------------------------------------------===//
// Common canonicalization pattern support logic
//===----------------------------------------------------------------------===//

/// This is a common class used for patterns of the form
/// "someop(memrefcast) -> someop".  It folds the source of any memref_cast
/// into the root operation directly.
static LogicalResult foldMemRefCast(Operation *op) {
  bool folded = false;
  for (OpOperand &operand : op->getOpOperands()) {
    auto cast = dyn_cast_or_null<MemRefCastOp>(operand.get()->getDefiningOp());
    if (cast && !cast.getOperand()->getType().isa<UnrankedMemRefType>()) {
      operand.set(cast.getOperand());
      folded = true;
    }
  }
  return success(folded);
}

//===----------------------------------------------------------------------===//
// AddFOp
//===----------------------------------------------------------------------===//

OpFoldResult AddFOp::fold(ArrayRef<Attribute> operands) {
  return constFoldBinaryOp<FloatAttr>(
      operands, [](APFloat a, APFloat b) { return a + b; });
}

//===----------------------------------------------------------------------===//
// AddIOp
//===----------------------------------------------------------------------===//

OpFoldResult AddIOp::fold(ArrayRef<Attribute> operands) {
  /// addi(x, 0) -> x
  if (matchPattern(rhs(), m_Zero()))
    return lhs();

  return constFoldBinaryOp<IntegerAttr>(operands,
                                        [](APInt a, APInt b) { return a + b; });
}

//===----------------------------------------------------------------------===//
// AllocOp
//===----------------------------------------------------------------------===//

static void print(OpAsmPrinter &p, AllocOp op) {
  p << "alloc";

  // Print dynamic dimension operands.
  MemRefType type = op.getType();
  printDimAndSymbolList(op.operand_begin(), op.operand_end(),
                        type.getNumDynamicDims(), p);
  p.printOptionalAttrDict(op.getAttrs(), /*elidedAttrs=*/{"map"});
  p << " : " << type;
}

static ParseResult parseAllocOp(OpAsmParser &parser, OperationState &result) {
  MemRefType type;

  // Parse the dimension operands and optional symbol operands, followed by a
  // memref type.
  unsigned numDimOperands;
  if (parseDimAndSymbolList(parser, result.operands, numDimOperands) ||
      parser.parseOptionalAttrDict(result.attributes) ||
      parser.parseColonType(type))
    return failure();

  // Check numDynamicDims against number of question marks in memref type.
  // Note: this check remains here (instead of in verify()), because the
  // partition between dim operands and symbol operands is lost after parsing.
  // Verification still checks that the total number of operands matches
  // the number of symbols in the affine map, plus the number of dynamic
  // dimensions in the memref.
  if (numDimOperands != type.getNumDynamicDims())
    return parser.emitError(parser.getNameLoc())
           << "dimension operand count does not equal memref dynamic dimension "
              "count";
  result.types.push_back(type);
  return success();
}

static LogicalResult verify(AllocOp op) {
  auto memRefType = op.getResult()->getType().dyn_cast<MemRefType>();
  if (!memRefType)
    return op.emitOpError("result must be a memref");

  unsigned numSymbols = 0;
  if (!memRefType.getAffineMaps().empty()) {
    // Store number of symbols used in affine map (used in subsequent check).
    AffineMap affineMap = memRefType.getAffineMaps()[0];
    numSymbols = affineMap.getNumSymbols();
  }

  // Check that the total number of operands matches the number of symbols in
  // the affine map, plus the number of dynamic dimensions specified in the
  // memref type.
  unsigned numDynamicDims = memRefType.getNumDynamicDims();
  if (op.getNumOperands() != numDynamicDims + numSymbols)
    return op.emitOpError(
        "operand count does not equal dimension plus symbol operand count");

  // Verify that all operands are of type Index.
  for (auto operandType : op.getOperandTypes())
    if (!operandType.isIndex())
      return op.emitOpError("requires operands to be of type Index");
  return success();
}

namespace {
/// Fold constant dimensions into an alloc operation.
struct SimplifyAllocConst : public OpRewritePattern<AllocOp> {
  using OpRewritePattern<AllocOp>::OpRewritePattern;

  PatternMatchResult matchAndRewrite(AllocOp alloc,
                                     PatternRewriter &rewriter) const override {
    // Check to see if any dimensions operands are constants.  If so, we can
    // substitute and drop them.
    if (llvm::none_of(alloc.getOperands(), [](Value operand) {
          return matchPattern(operand, m_ConstantIndex());
        }))
      return matchFailure();

    auto memrefType = alloc.getType();

    // Ok, we have one or more constant operands.  Collect the non-constant ones
    // and keep track of the resultant memref type to build.
    SmallVector<int64_t, 4> newShapeConstants;
    newShapeConstants.reserve(memrefType.getRank());
    SmallVector<Value, 4> newOperands;
    SmallVector<Value, 4> droppedOperands;

    unsigned dynamicDimPos = 0;
    for (unsigned dim = 0, e = memrefType.getRank(); dim < e; ++dim) {
      int64_t dimSize = memrefType.getDimSize(dim);
      // If this is already static dimension, keep it.
      if (dimSize != -1) {
        newShapeConstants.push_back(dimSize);
        continue;
      }
      auto *defOp = alloc.getOperand(dynamicDimPos)->getDefiningOp();
      if (auto constantIndexOp = dyn_cast_or_null<ConstantIndexOp>(defOp)) {
        // Dynamic shape dimension will be folded.
        newShapeConstants.push_back(constantIndexOp.getValue());
        // Record to check for zero uses later below.
        droppedOperands.push_back(constantIndexOp);
      } else {
        // Dynamic shape dimension not folded; copy operand from old memref.
        newShapeConstants.push_back(-1);
        newOperands.push_back(alloc.getOperand(dynamicDimPos));
      }
      dynamicDimPos++;
    }

    // Create new memref type (which will have fewer dynamic dimensions).
    auto newMemRefType = MemRefType::get(
        newShapeConstants, memrefType.getElementType(),
        memrefType.getAffineMaps(), memrefType.getMemorySpace());
    assert(static_cast<int64_t>(newOperands.size()) ==
           newMemRefType.getNumDynamicDims());

    // Create and insert the alloc op for the new memref.
    auto newAlloc = rewriter.create<AllocOp>(alloc.getLoc(), newMemRefType,
                                             newOperands, IntegerAttr());
    // Insert a cast so we have the same type as the old alloc.
    auto resultCast = rewriter.create<MemRefCastOp>(alloc.getLoc(), newAlloc,
                                                    alloc.getType());

    rewriter.replaceOp(alloc, {resultCast});
    return matchSuccess();
  }
};

/// Fold alloc operations with no uses. Alloc has side effects on the heap,
/// but can still be deleted if it has zero uses.
struct SimplifyDeadAlloc : public OpRewritePattern<AllocOp> {
  using OpRewritePattern<AllocOp>::OpRewritePattern;

  PatternMatchResult matchAndRewrite(AllocOp alloc,
                                     PatternRewriter &rewriter) const override {
    if (alloc.use_empty()) {
      rewriter.eraseOp(alloc);
      return matchSuccess();
    }
    return matchFailure();
  }
};
} // end anonymous namespace.

void AllocOp::getCanonicalizationPatterns(OwningRewritePatternList &results,
                                          MLIRContext *context) {
  results.insert<SimplifyAllocConst, SimplifyDeadAlloc>(context);
}

//===----------------------------------------------------------------------===//
// BranchOp
//===----------------------------------------------------------------------===//

namespace {
/// Simplify a branch to a block that has a single predecessor. This effectively
/// merges the two blocks.
struct SimplifyBrToBlockWithSinglePred : public OpRewritePattern<BranchOp> {
  using OpRewritePattern<BranchOp>::OpRewritePattern;

  PatternMatchResult matchAndRewrite(BranchOp op,
                                     PatternRewriter &rewriter) const override {
    // Check that the successor block has a single predecessor.
    Block *succ = op.getDest();
    Block *opParent = op.getOperation()->getBlock();
    if (succ == opParent || !has_single_element(succ->getPredecessors()))
      return matchFailure();

    // Merge the successor into the current block and erase the branch.
    rewriter.mergeBlocks(succ, opParent, op.getOperands());
    rewriter.eraseOp(op);
    return matchSuccess();
  }
};
} // end anonymous namespace.

static ParseResult parseBranchOp(OpAsmParser &parser, OperationState &result) {
  Block *dest;
  SmallVector<Value, 4> destOperands;
  if (parser.parseSuccessorAndUseList(dest, destOperands))
    return failure();
  result.addSuccessor(dest, destOperands);
  return success();
}

static void print(OpAsmPrinter &p, BranchOp op) {
  p << "br ";
  p.printSuccessorAndUseList(op.getOperation(), 0);
}

Block *BranchOp::getDest() { return getSuccessor(0); }

void BranchOp::setDest(Block *block) { return setSuccessor(block, 0); }

void BranchOp::eraseOperand(unsigned index) {
  getOperation()->eraseSuccessorOperand(0, index);
}

void BranchOp::getCanonicalizationPatterns(OwningRewritePatternList &results,
                                           MLIRContext *context) {
  results.insert<SimplifyBrToBlockWithSinglePred>(context);
}

//===----------------------------------------------------------------------===//
// CallOp
//===----------------------------------------------------------------------===//

static ParseResult parseCallOp(OpAsmParser &parser, OperationState &result) {
  FlatSymbolRefAttr calleeAttr;
  FunctionType calleeType;
  SmallVector<OpAsmParser::OperandType, 4> operands;
  auto calleeLoc = parser.getNameLoc();
  if (parser.parseAttribute(calleeAttr, "callee", result.attributes) ||
      parser.parseOperandList(operands, OpAsmParser::Delimiter::Paren) ||
      parser.parseOptionalAttrDict(result.attributes) ||
      parser.parseColonType(calleeType) ||
      parser.addTypesToList(calleeType.getResults(), result.types) ||
      parser.resolveOperands(operands, calleeType.getInputs(), calleeLoc,
                             result.operands))
    return failure();

  return success();
}

static void print(OpAsmPrinter &p, CallOp op) {
  p << "call " << op.getAttr("callee") << '(' << op.getOperands() << ')';
  p.printOptionalAttrDict(op.getAttrs(), /*elidedAttrs=*/{"callee"});
  p << " : " << op.getCalleeType();
}

static LogicalResult verify(CallOp op) {
  // Check that the callee attribute was specified.
  auto fnAttr = op.getAttrOfType<FlatSymbolRefAttr>("callee");
  if (!fnAttr)
    return op.emitOpError("requires a 'callee' symbol reference attribute");
  auto fn =
      op.getParentOfType<ModuleOp>().lookupSymbol<FuncOp>(fnAttr.getValue());
  if (!fn)
    return op.emitOpError() << "'" << fnAttr.getValue()
                            << "' does not reference a valid function";

  // Verify that the operand and result types match the callee.
  auto fnType = fn.getType();
  if (fnType.getNumInputs() != op.getNumOperands())
    return op.emitOpError("incorrect number of operands for callee");

  for (unsigned i = 0, e = fnType.getNumInputs(); i != e; ++i)
    if (op.getOperand(i)->getType() != fnType.getInput(i))
      return op.emitOpError("operand type mismatch");

  if (fnType.getNumResults() != op.getNumResults())
    return op.emitOpError("incorrect number of results for callee");

  for (unsigned i = 0, e = fnType.getNumResults(); i != e; ++i)
    if (op.getResult(i)->getType() != fnType.getResult(i))
      return op.emitOpError("result type mismatch");

  return success();
}

FunctionType CallOp::getCalleeType() {
  SmallVector<Type, 4> resultTypes(getResultTypes());
  SmallVector<Type, 8> argTypes(getOperandTypes());
  return FunctionType::get(argTypes, resultTypes, getContext());
}

//===----------------------------------------------------------------------===//
// CallIndirectOp
//===----------------------------------------------------------------------===//
namespace {
/// Fold indirect calls that have a constant function as the callee operand.
struct SimplifyIndirectCallWithKnownCallee
    : public OpRewritePattern<CallIndirectOp> {
  using OpRewritePattern<CallIndirectOp>::OpRewritePattern;

  PatternMatchResult matchAndRewrite(CallIndirectOp indirectCall,
                                     PatternRewriter &rewriter) const override {
    // Check that the callee is a constant callee.
    SymbolRefAttr calledFn;
    if (!matchPattern(indirectCall.getCallee(), m_Constant(&calledFn)))
      return matchFailure();

    // Replace with a direct call.
    SmallVector<Type, 8> callResults(indirectCall.getResultTypes());
    rewriter.replaceOpWithNewOp<CallOp>(indirectCall, calledFn, callResults,
                                        indirectCall.getArgOperands());
    return matchSuccess();
  }
};
} // end anonymous namespace.

static ParseResult parseCallIndirectOp(OpAsmParser &parser,
                                       OperationState &result) {
  FunctionType calleeType;
  OpAsmParser::OperandType callee;
  llvm::SMLoc operandsLoc;
  SmallVector<OpAsmParser::OperandType, 4> operands;
  return failure(
      parser.parseOperand(callee) || parser.getCurrentLocation(&operandsLoc) ||
      parser.parseOperandList(operands, OpAsmParser::Delimiter::Paren) ||
      parser.parseOptionalAttrDict(result.attributes) ||
      parser.parseColonType(calleeType) ||
      parser.resolveOperand(callee, calleeType, result.operands) ||
      parser.resolveOperands(operands, calleeType.getInputs(), operandsLoc,
                             result.operands) ||
      parser.addTypesToList(calleeType.getResults(), result.types));
}

static void print(OpAsmPrinter &p, CallIndirectOp op) {
  p << "call_indirect " << op.getCallee() << '(' << op.getArgOperands() << ')';
  p.printOptionalAttrDict(op.getAttrs(), /*elidedAttrs=*/{"callee"});
  p << " : " << op.getCallee()->getType();
}

static LogicalResult verify(CallIndirectOp op) {
  // The callee must be a function.
  auto fnType = op.getCallee()->getType().dyn_cast<FunctionType>();
  if (!fnType)
    return op.emitOpError("callee must have function type");

  // Verify that the operand and result types match the callee.
  if (fnType.getNumInputs() != op.getNumOperands() - 1)
    return op.emitOpError("incorrect number of operands for callee");

  for (unsigned i = 0, e = fnType.getNumInputs(); i != e; ++i)
    if (op.getOperand(i + 1)->getType() != fnType.getInput(i))
      return op.emitOpError("operand type mismatch");

  if (fnType.getNumResults() != op.getNumResults())
    return op.emitOpError("incorrect number of results for callee");

  for (unsigned i = 0, e = fnType.getNumResults(); i != e; ++i)
    if (op.getResult(i)->getType() != fnType.getResult(i))
      return op.emitOpError("result type mismatch");

  return success();
}

void CallIndirectOp::getCanonicalizationPatterns(
    OwningRewritePatternList &results, MLIRContext *context) {
  results.insert<SimplifyIndirectCallWithKnownCallee>(context);
}

//===----------------------------------------------------------------------===//
// General helpers for comparison ops
//===----------------------------------------------------------------------===//

// Return the type of the same shape (scalar, vector or tensor) containing i1.
static Type getCheckedI1SameShape(Builder *build, Type type) {
  auto i1Type = build->getI1Type();
  if (type.isIntOrIndexOrFloat())
    return i1Type;
  if (auto tensorType = type.dyn_cast<RankedTensorType>())
    return RankedTensorType::get(tensorType.getShape(), i1Type);
  if (type.isa<UnrankedTensorType>())
    return UnrankedTensorType::get(i1Type);
  if (auto vectorType = type.dyn_cast<VectorType>())
    return VectorType::get(vectorType.getShape(), i1Type);
  return Type();
}

static Type getI1SameShape(Builder *build, Type type) {
  Type res = getCheckedI1SameShape(build, type);
  assert(res && "expected type with valid i1 shape");
  return res;
}

//===----------------------------------------------------------------------===//
// CmpIOp
//===----------------------------------------------------------------------===//

static void buildCmpIOp(Builder *build, OperationState &result,
                        CmpIPredicate predicate, Value lhs, Value rhs) {
  result.addOperands({lhs, rhs});
  result.types.push_back(getI1SameShape(build, lhs->getType()));
  result.addAttribute(
      CmpIOp::getPredicateAttrName(),
      build->getI64IntegerAttr(static_cast<int64_t>(predicate)));
}

static ParseResult parseCmpIOp(OpAsmParser &parser, OperationState &result) {
  SmallVector<OpAsmParser::OperandType, 2> ops;
  SmallVector<NamedAttribute, 4> attrs;
  Attribute predicateNameAttr;
  Type type;
  if (parser.parseAttribute(predicateNameAttr, CmpIOp::getPredicateAttrName(),
                            attrs) ||
      parser.parseComma() || parser.parseOperandList(ops, 2) ||
      parser.parseOptionalAttrDict(attrs) || parser.parseColonType(type) ||
      parser.resolveOperands(ops, type, result.operands))
    return failure();

  if (!predicateNameAttr.isa<StringAttr>())
    return parser.emitError(parser.getNameLoc(),
                            "expected string comparison predicate attribute");

  // Rewrite string attribute to an enum value.
  StringRef predicateName = predicateNameAttr.cast<StringAttr>().getValue();
  Optional<CmpIPredicate> predicate = symbolizeCmpIPredicate(predicateName);
  if (!predicate.hasValue())
    return parser.emitError(parser.getNameLoc())
           << "unknown comparison predicate \"" << predicateName << "\"";

  auto builder = parser.getBuilder();
  Type i1Type = getCheckedI1SameShape(&builder, type);
  if (!i1Type)
    return parser.emitError(parser.getNameLoc(),
                            "expected type with valid i1 shape");

  attrs[0].second = builder.getI64IntegerAttr(static_cast<int64_t>(*predicate));
  result.attributes = attrs;

  result.addTypes({i1Type});
  return success();
}

static void print(OpAsmPrinter &p, CmpIOp op) {
  p << "cmpi ";

  Builder b(op.getContext());
  auto predicateValue =
      op.getAttrOfType<IntegerAttr>(CmpIOp::getPredicateAttrName()).getInt();
  p << '"' << stringifyCmpIPredicate(static_cast<CmpIPredicate>(predicateValue))
    << '"' << ", " << op.lhs() << ", " << op.rhs();
  p.printOptionalAttrDict(op.getAttrs(),
                          /*elidedAttrs=*/{CmpIOp::getPredicateAttrName()});
  p << " : " << op.lhs()->getType();
}

// Compute `lhs` `pred` `rhs`, where `pred` is one of the known integer
// comparison predicates.
static bool applyCmpPredicate(CmpIPredicate predicate, const APInt &lhs,
                              const APInt &rhs) {
  switch (predicate) {
  case CmpIPredicate::eq:
    return lhs.eq(rhs);
  case CmpIPredicate::ne:
    return lhs.ne(rhs);
  case CmpIPredicate::slt:
    return lhs.slt(rhs);
  case CmpIPredicate::sle:
    return lhs.sle(rhs);
  case CmpIPredicate::sgt:
    return lhs.sgt(rhs);
  case CmpIPredicate::sge:
    return lhs.sge(rhs);
  case CmpIPredicate::ult:
    return lhs.ult(rhs);
  case CmpIPredicate::ule:
    return lhs.ule(rhs);
  case CmpIPredicate::ugt:
    return lhs.ugt(rhs);
  case CmpIPredicate::uge:
    return lhs.uge(rhs);
  default:
    llvm_unreachable("unknown comparison predicate");
  }
}

// Constant folding hook for comparisons.
OpFoldResult CmpIOp::fold(ArrayRef<Attribute> operands) {
  assert(operands.size() == 2 && "cmpi takes two arguments");

  auto lhs = operands.front().dyn_cast_or_null<IntegerAttr>();
  auto rhs = operands.back().dyn_cast_or_null<IntegerAttr>();
  if (!lhs || !rhs)
    return {};

  auto val = applyCmpPredicate(getPredicate(), lhs.getValue(), rhs.getValue());
  return IntegerAttr::get(IntegerType::get(1, getContext()), APInt(1, val));
}

//===----------------------------------------------------------------------===//
// CmpFOp
//===----------------------------------------------------------------------===//

// Returns an array of mnemonics for CmpFPredicates indexed by values thereof.
static inline const char *const *getCmpFPredicateNames() {
  static const char *predicateNames[] = {
      /*AlwaysFalse*/ "false",
      /*OEQ*/ "oeq",
      /*OGT*/ "ogt",
      /*OGE*/ "oge",
      /*OLT*/ "olt",
      /*OLE*/ "ole",
      /*ONE*/ "one",
      /*ORD*/ "ord",
      /*UEQ*/ "ueq",
      /*UGT*/ "ugt",
      /*UGE*/ "uge",
      /*ULT*/ "ult",
      /*ULE*/ "ule",
      /*UNE*/ "une",
      /*UNO*/ "uno",
      /*AlwaysTrue*/ "true",
  };
  static_assert(std::extent<decltype(predicateNames)>::value ==
                    (size_t)CmpFPredicate::NumPredicates,
                "wrong number of predicate names");
  return predicateNames;
}

// Returns a value of the predicate corresponding to the given mnemonic.
// Returns NumPredicates (one-past-end) if there is no such mnemonic.
CmpFPredicate CmpFOp::getPredicateByName(StringRef name) {
  return llvm::StringSwitch<CmpFPredicate>(name)
      .Case("false", CmpFPredicate::AlwaysFalse)
      .Case("oeq", CmpFPredicate::OEQ)
      .Case("ogt", CmpFPredicate::OGT)
      .Case("oge", CmpFPredicate::OGE)
      .Case("olt", CmpFPredicate::OLT)
      .Case("ole", CmpFPredicate::OLE)
      .Case("one", CmpFPredicate::ONE)
      .Case("ord", CmpFPredicate::ORD)
      .Case("ueq", CmpFPredicate::UEQ)
      .Case("ugt", CmpFPredicate::UGT)
      .Case("uge", CmpFPredicate::UGE)
      .Case("ult", CmpFPredicate::ULT)
      .Case("ule", CmpFPredicate::ULE)
      .Case("une", CmpFPredicate::UNE)
      .Case("uno", CmpFPredicate::UNO)
      .Case("true", CmpFPredicate::AlwaysTrue)
      .Default(CmpFPredicate::NumPredicates);
}

static void buildCmpFOp(Builder *build, OperationState &result,
                        CmpFPredicate predicate, Value lhs, Value rhs) {
  result.addOperands({lhs, rhs});
  result.types.push_back(getI1SameShape(build, lhs->getType()));
  result.addAttribute(
      CmpFOp::getPredicateAttrName(),
      build->getI64IntegerAttr(static_cast<int64_t>(predicate)));
}

static ParseResult parseCmpFOp(OpAsmParser &parser, OperationState &result) {
  SmallVector<OpAsmParser::OperandType, 2> ops;
  SmallVector<NamedAttribute, 4> attrs;
  Attribute predicateNameAttr;
  Type type;
  if (parser.parseAttribute(predicateNameAttr, CmpFOp::getPredicateAttrName(),
                            attrs) ||
      parser.parseComma() || parser.parseOperandList(ops, 2) ||
      parser.parseOptionalAttrDict(attrs) || parser.parseColonType(type) ||
      parser.resolveOperands(ops, type, result.operands))
    return failure();

  if (!predicateNameAttr.isa<StringAttr>())
    return parser.emitError(parser.getNameLoc(),
                            "expected string comparison predicate attribute");

  // Rewrite string attribute to an enum value.
  StringRef predicateName = predicateNameAttr.cast<StringAttr>().getValue();
  auto predicate = CmpFOp::getPredicateByName(predicateName);
  if (predicate == CmpFPredicate::NumPredicates)
    return parser.emitError(parser.getNameLoc(),
                            "unknown comparison predicate \"" + predicateName +
                                "\"");

  auto builder = parser.getBuilder();
  Type i1Type = getCheckedI1SameShape(&builder, type);
  if (!i1Type)
    return parser.emitError(parser.getNameLoc(),
                            "expected type with valid i1 shape");

  attrs[0].second = builder.getI64IntegerAttr(static_cast<int64_t>(predicate));
  result.attributes = attrs;

  result.addTypes({i1Type});
  return success();
}

static void print(OpAsmPrinter &p, CmpFOp op) {
  p << "cmpf ";

  auto predicateValue =
      op.getAttrOfType<IntegerAttr>(CmpFOp::getPredicateAttrName()).getInt();
  assert(predicateValue >= static_cast<int>(CmpFPredicate::FirstValidValue) &&
         predicateValue < static_cast<int>(CmpFPredicate::NumPredicates) &&
         "unknown predicate index");
  p << '"' << getCmpFPredicateNames()[predicateValue] << '"' << ", " << op.lhs()
    << ", " << op.rhs();
  p.printOptionalAttrDict(op.getAttrs(),
                          /*elidedAttrs=*/{CmpFOp::getPredicateAttrName()});
  p << " : " << op.lhs()->getType();
}

static LogicalResult verify(CmpFOp op) {
  auto predicateAttr =
      op.getAttrOfType<IntegerAttr>(CmpFOp::getPredicateAttrName());
  if (!predicateAttr)
    return op.emitOpError("requires an integer attribute named 'predicate'");
  auto predicate = predicateAttr.getInt();
  if (predicate < (int64_t)CmpFPredicate::FirstValidValue ||
      predicate >= (int64_t)CmpFPredicate::NumPredicates)
    return op.emitOpError("'predicate' attribute value out of range");

  return success();
}

// Compute `lhs` `pred` `rhs`, where `pred` is one of the known floating point
// comparison predicates.
static bool applyCmpPredicate(CmpFPredicate predicate, const APFloat &lhs,
                              const APFloat &rhs) {
  auto cmpResult = lhs.compare(rhs);
  switch (predicate) {
  case CmpFPredicate::AlwaysFalse:
    return false;
  case CmpFPredicate::OEQ:
    return cmpResult == APFloat::cmpEqual;
  case CmpFPredicate::OGT:
    return cmpResult == APFloat::cmpGreaterThan;
  case CmpFPredicate::OGE:
    return cmpResult == APFloat::cmpGreaterThan ||
           cmpResult == APFloat::cmpEqual;
  case CmpFPredicate::OLT:
    return cmpResult == APFloat::cmpLessThan;
  case CmpFPredicate::OLE:
    return cmpResult == APFloat::cmpLessThan || cmpResult == APFloat::cmpEqual;
  case CmpFPredicate::ONE:
    return cmpResult != APFloat::cmpUnordered && cmpResult != APFloat::cmpEqual;
  case CmpFPredicate::ORD:
    return cmpResult != APFloat::cmpUnordered;
  case CmpFPredicate::UEQ:
    return cmpResult == APFloat::cmpUnordered || cmpResult == APFloat::cmpEqual;
  case CmpFPredicate::UGT:
    return cmpResult == APFloat::cmpUnordered ||
           cmpResult == APFloat::cmpGreaterThan;
  case CmpFPredicate::UGE:
    return cmpResult == APFloat::cmpUnordered ||
           cmpResult == APFloat::cmpGreaterThan ||
           cmpResult == APFloat::cmpEqual;
  case CmpFPredicate::ULT:
    return cmpResult == APFloat::cmpUnordered ||
           cmpResult == APFloat::cmpLessThan;
  case CmpFPredicate::ULE:
    return cmpResult == APFloat::cmpUnordered ||
           cmpResult == APFloat::cmpLessThan || cmpResult == APFloat::cmpEqual;
  case CmpFPredicate::UNE:
    return cmpResult != APFloat::cmpEqual;
  case CmpFPredicate::UNO:
    return cmpResult == APFloat::cmpUnordered;
  case CmpFPredicate::AlwaysTrue:
    return true;
  default:
    llvm_unreachable("unknown comparison predicate");
  }
}

// Constant folding hook for comparisons.
OpFoldResult CmpFOp::fold(ArrayRef<Attribute> operands) {
  assert(operands.size() == 2 && "cmpf takes two arguments");

  auto lhs = operands.front().dyn_cast_or_null<FloatAttr>();
  auto rhs = operands.back().dyn_cast_or_null<FloatAttr>();

  // TODO(gcmn) We could actually do some intelligent things if we know only one
  // of the operands, but it's inf or nan.
  if (!lhs || !rhs)
    return {};

  auto val = applyCmpPredicate(getPredicate(), lhs.getValue(), rhs.getValue());
  return IntegerAttr::get(IntegerType::get(1, getContext()), APInt(1, val));
}

//===----------------------------------------------------------------------===//
// CondBranchOp
//===----------------------------------------------------------------------===//

namespace {
/// cond_br true, ^bb1, ^bb2 -> br ^bb1
/// cond_br false, ^bb1, ^bb2 -> br ^bb2
///
struct SimplifyConstCondBranchPred : public OpRewritePattern<CondBranchOp> {
  using OpRewritePattern<CondBranchOp>::OpRewritePattern;

  PatternMatchResult matchAndRewrite(CondBranchOp condbr,
                                     PatternRewriter &rewriter) const override {
    if (matchPattern(condbr.getCondition(), m_NonZero())) {
      // True branch taken.
      rewriter.replaceOpWithNewOp<BranchOp>(condbr, condbr.getTrueDest(),
                                            condbr.getTrueOperands());
      return matchSuccess();
    } else if (matchPattern(condbr.getCondition(), m_Zero())) {
      // False branch taken.
      rewriter.replaceOpWithNewOp<BranchOp>(condbr, condbr.getFalseDest(),
                                            condbr.getFalseOperands());
      return matchSuccess();
    }
    return matchFailure();
  }
};
} // end anonymous namespace.

static ParseResult parseCondBranchOp(OpAsmParser &parser,
                                     OperationState &result) {
  SmallVector<Value, 4> destOperands;
  Block *dest;
  OpAsmParser::OperandType condInfo;

  // Parse the condition.
  Type int1Ty = parser.getBuilder().getI1Type();
  if (parser.parseOperand(condInfo) || parser.parseComma() ||
      parser.resolveOperand(condInfo, int1Ty, result.operands)) {
    return parser.emitError(parser.getNameLoc(),
                            "expected condition type was boolean (i1)");
  }

  // Parse the true successor.
  if (parser.parseSuccessorAndUseList(dest, destOperands))
    return failure();
  result.addSuccessor(dest, destOperands);

  // Parse the false successor.
  destOperands.clear();
  if (parser.parseComma() ||
      parser.parseSuccessorAndUseList(dest, destOperands))
    return failure();
  result.addSuccessor(dest, destOperands);

  return success();
}

static void print(OpAsmPrinter &p, CondBranchOp op) {
  p << "cond_br " << op.getCondition() << ", ";
  p.printSuccessorAndUseList(op.getOperation(), CondBranchOp::trueIndex);
  p << ", ";
  p.printSuccessorAndUseList(op.getOperation(), CondBranchOp::falseIndex);
}

void CondBranchOp::getCanonicalizationPatterns(
    OwningRewritePatternList &results, MLIRContext *context) {
  results.insert<SimplifyConstCondBranchPred>(context);
}

//===----------------------------------------------------------------------===//
// Constant*Op
//===----------------------------------------------------------------------===//

static void print(OpAsmPrinter &p, ConstantOp &op) {
  p << "constant ";
  p.printOptionalAttrDict(op.getAttrs(), /*elidedAttrs=*/{"value"});

  if (op.getAttrs().size() > 1)
    p << ' ';
  p << op.getValue();

  // If the value is a symbol reference, print a trailing type.
  if (op.getValue().isa<SymbolRefAttr>())
    p << " : " << op.getType();
}

static ParseResult parseConstantOp(OpAsmParser &parser,
                                   OperationState &result) {
  Attribute valueAttr;
  if (parser.parseOptionalAttrDict(result.attributes) ||
      parser.parseAttribute(valueAttr, "value", result.attributes))
    return failure();

  // If the attribute is a symbol reference, then we expect a trailing type.
  Type type;
  if (!valueAttr.isa<SymbolRefAttr>())
    type = valueAttr.getType();
  else if (parser.parseColonType(type))
    return failure();

  // Add the attribute type to the list.
  return parser.addTypeToList(type, result.types);
}

/// The constant op requires an attribute, and furthermore requires that it
/// matches the return type.
static LogicalResult verify(ConstantOp &op) {
  auto value = op.getValue();
  if (!value)
    return op.emitOpError("requires a 'value' attribute");

  auto type = op.getType();
  if (!value.getType().isa<NoneType>() && type != value.getType())
    return op.emitOpError() << "requires attribute's type (" << value.getType()
                            << ") to match op's return type (" << type << ")";

  if (type.isa<IndexType>() || value.isa<BoolAttr>())
    return success();

  if (auto intAttr = value.dyn_cast<IntegerAttr>()) {
    // If the type has a known bitwidth we verify that the value can be
    // represented with the given bitwidth.
    auto bitwidth = type.cast<IntegerType>().getWidth();
    auto intVal = intAttr.getValue();
    if (!intVal.isSignedIntN(bitwidth) && !intVal.isIntN(bitwidth))
      return op.emitOpError("requires 'value' to be an integer within the "
                            "range of the integer result type");
    return success();
  }

  if (type.isa<FloatType>()) {
    if (!value.isa<FloatAttr>())
      return op.emitOpError("requires 'value' to be a floating point constant");
    return success();
  }

  if (type.isa<ShapedType>()) {
    if (!value.isa<ElementsAttr>())
      return op.emitOpError("requires 'value' to be a shaped constant");
    return success();
  }

  if (type.isa<FunctionType>()) {
    auto fnAttr = value.dyn_cast<FlatSymbolRefAttr>();
    if (!fnAttr)
      return op.emitOpError("requires 'value' to be a function reference");

    // Try to find the referenced function.
    auto fn =
        op.getParentOfType<ModuleOp>().lookupSymbol<FuncOp>(fnAttr.getValue());
    if (!fn)
      return op.emitOpError("reference to undefined function 'bar'");

    // Check that the referenced function has the correct type.
    if (fn.getType() != type)
      return op.emitOpError("reference to function with mismatched type");

    return success();
  }

  if (type.isa<NoneType>() && value.isa<UnitAttr>())
    return success();

  return op.emitOpError("unsupported 'value' attribute: ") << value;
}

OpFoldResult ConstantOp::fold(ArrayRef<Attribute> operands) {
  assert(operands.empty() && "constant has no operands");
  return getValue();
}

void ConstantOp::getAsmResultNames(
    function_ref<void(Value, StringRef)> setNameFn) {
  Type type = getType();
  if (auto intCst = getValue().dyn_cast<IntegerAttr>()) {
    IntegerType intTy = type.dyn_cast<IntegerType>();

    // Sugar i1 constants with 'true' and 'false'.
    if (intTy && intTy.getWidth() == 1)
      return setNameFn(getResult(), (intCst.getInt() ? "true" : "false"));

    // Otherwise, build a complex name with the value and type.
    SmallString<32> specialNameBuffer;
    llvm::raw_svector_ostream specialName(specialNameBuffer);
    specialName << 'c' << intCst.getInt();
    if (intTy)
      specialName << '_' << type;
    setNameFn(getResult(), specialName.str());

  } else if (type.isa<FunctionType>()) {
    setNameFn(getResult(), "f");
  } else {
    setNameFn(getResult(), "cst");
  }
}

/// Returns true if a constant operation can be built with the given value and
/// result type.
bool ConstantOp::isBuildableWith(Attribute value, Type type) {
  // SymbolRefAttr can only be used with a function type.
  if (value.isa<SymbolRefAttr>())
    return type.isa<FunctionType>();
  // Otherwise, the attribute must have the same type as 'type'.
  if (value.getType() != type)
    return false;
  // Finally, check that the attribute kind is handled.
  return value.isa<BoolAttr>() || value.isa<IntegerAttr>() ||
         value.isa<FloatAttr>() || value.isa<ElementsAttr>() ||
         value.isa<UnitAttr>();
}

void ConstantFloatOp::build(Builder *builder, OperationState &result,
                            const APFloat &value, FloatType type) {
  ConstantOp::build(builder, result, type, builder->getFloatAttr(type, value));
}

bool ConstantFloatOp::classof(Operation *op) {
  return ConstantOp::classof(op) &&
         op->getResult(0)->getType().isa<FloatType>();
}

/// ConstantIntOp only matches values whose result type is an IntegerType.
bool ConstantIntOp::classof(Operation *op) {
  return ConstantOp::classof(op) &&
         op->getResult(0)->getType().isa<IntegerType>();
}

void ConstantIntOp::build(Builder *builder, OperationState &result,
                          int64_t value, unsigned width) {
  Type type = builder->getIntegerType(width);
  ConstantOp::build(builder, result, type,
                    builder->getIntegerAttr(type, value));
}

/// Build a constant int op producing an integer with the specified type,
/// which must be an integer type.
void ConstantIntOp::build(Builder *builder, OperationState &result,
                          int64_t value, Type type) {
  assert(type.isa<IntegerType>() && "ConstantIntOp can only have integer type");
  ConstantOp::build(builder, result, type,
                    builder->getIntegerAttr(type, value));
}

/// ConstantIndexOp only matches values whose result type is Index.
bool ConstantIndexOp::classof(Operation *op) {
  return ConstantOp::classof(op) && op->getResult(0)->getType().isIndex();
}

void ConstantIndexOp::build(Builder *builder, OperationState &result,
                            int64_t value) {
  Type type = builder->getIndexType();
  ConstantOp::build(builder, result, type,
                    builder->getIntegerAttr(type, value));
}

//===----------------------------------------------------------------------===//
// DeallocOp
//===----------------------------------------------------------------------===//
namespace {
/// Fold Dealloc operations that are deallocating an AllocOp that is only used
/// by other Dealloc operations.
struct SimplifyDeadDealloc : public OpRewritePattern<DeallocOp> {
  using OpRewritePattern<DeallocOp>::OpRewritePattern;

  PatternMatchResult matchAndRewrite(DeallocOp dealloc,
                                     PatternRewriter &rewriter) const override {
    // Check that the memref operand's defining operation is an AllocOp.
    Value memref = dealloc.memref();
    if (!isa_and_nonnull<AllocOp>(memref->getDefiningOp()))
      return matchFailure();

    // Check that all of the uses of the AllocOp are other DeallocOps.
    for (auto *user : memref->getUsers())
      if (!isa<DeallocOp>(user))
        return matchFailure();

    // Erase the dealloc operation.
    rewriter.eraseOp(dealloc);
    return matchSuccess();
  }
};
} // end anonymous namespace.

static void print(OpAsmPrinter &p, DeallocOp op) {
  p << "dealloc " << *op.memref() << " : " << op.memref()->getType();
}

static ParseResult parseDeallocOp(OpAsmParser &parser, OperationState &result) {
  OpAsmParser::OperandType memrefInfo;
  MemRefType type;

  return failure(parser.parseOperand(memrefInfo) ||
                 parser.parseColonType(type) ||
                 parser.resolveOperand(memrefInfo, type, result.operands));
}

static LogicalResult verify(DeallocOp op) {
  if (!op.memref()->getType().isa<MemRefType>())
    return op.emitOpError("operand must be a memref");
  return success();
}

void DeallocOp::getCanonicalizationPatterns(OwningRewritePatternList &results,
                                            MLIRContext *context) {
  results.insert<SimplifyDeadDealloc>(context);
}

LogicalResult DeallocOp::fold(ArrayRef<Attribute> cstOperands,
                              SmallVectorImpl<OpFoldResult> &results) {
  /// dealloc(memrefcast) -> dealloc
  return foldMemRefCast(*this);
}

//===----------------------------------------------------------------------===//
// DimOp
//===----------------------------------------------------------------------===//

static void print(OpAsmPrinter &p, DimOp op) {
  p << "dim " << *op.getOperand() << ", " << op.getIndex();
  p.printOptionalAttrDict(op.getAttrs(), /*elidedAttrs=*/{"index"});
  p << " : " << op.getOperand()->getType();
}

static ParseResult parseDimOp(OpAsmParser &parser, OperationState &result) {
  OpAsmParser::OperandType operandInfo;
  IntegerAttr indexAttr;
  Type type;
  Type indexType = parser.getBuilder().getIndexType();

  return failure(
      parser.parseOperand(operandInfo) || parser.parseComma() ||
      parser.parseAttribute(indexAttr, indexType, "index", result.attributes) ||
      parser.parseOptionalAttrDict(result.attributes) ||
      parser.parseColonType(type) ||
      parser.resolveOperand(operandInfo, type, result.operands) ||
      parser.addTypeToList(indexType, result.types));
}

static LogicalResult verify(DimOp op) {
  // Check that we have an integer index operand.
  auto indexAttr = op.getAttrOfType<IntegerAttr>("index");
  if (!indexAttr)
    return op.emitOpError("requires an integer attribute named 'index'");
  int64_t index = indexAttr.getValue().getSExtValue();

  auto type = op.getOperand()->getType();
  if (auto tensorType = type.dyn_cast<RankedTensorType>()) {
    if (index >= tensorType.getRank())
      return op.emitOpError("index is out of range");
  } else if (auto memrefType = type.dyn_cast<MemRefType>()) {
    if (index >= memrefType.getRank())
      return op.emitOpError("index is out of range");

  } else if (type.isa<UnrankedTensorType>()) {
    // ok, assumed to be in-range.
  } else {
    return op.emitOpError("requires an operand with tensor or memref type");
  }

  return success();
}

OpFoldResult DimOp::fold(ArrayRef<Attribute> operands) {
  // Constant fold dim when the size along the index referred to is a constant.
  auto opType = memrefOrTensor()->getType();
  int64_t indexSize = -1;
  if (auto tensorType = opType.dyn_cast<RankedTensorType>())
    indexSize = tensorType.getShape()[getIndex()];
  else if (auto memrefType = opType.dyn_cast<MemRefType>())
    indexSize = memrefType.getShape()[getIndex()];

  if (!ShapedType::isDynamic(indexSize))
    return IntegerAttr::get(IndexType::get(getContext()), indexSize);

  // Fold dim to the size argument for an AllocOp/ViewOp/SubViewOp.
  auto memrefType = opType.dyn_cast<MemRefType>();
  if (!memrefType)
    return {};

  // The size at getIndex() is now a dynamic size of a memref.
  auto memref = memrefOrTensor()->getDefiningOp();
  if (auto alloc = dyn_cast_or_null<AllocOp>(memref))
    return *(alloc.getDynamicSizes().begin() +
             memrefType.getDynamicDimIndex(getIndex()));

  if (auto view = dyn_cast_or_null<ViewOp>(memref))
    return *(view.getDynamicSizes().begin() +
             memrefType.getDynamicDimIndex(getIndex()));

  // The subview op here is expected to have rank dynamic sizes now.
  if (auto subview = dyn_cast_or_null<SubViewOp>(memref)) {
    auto sizes = subview.sizes();
    if (!sizes.empty())
      return *(sizes.begin() + getIndex());
  }

  /// dim(memrefcast) -> dim
  if (succeeded(foldMemRefCast(*this)))
    return getResult();

  return {};
}

//===----------------------------------------------------------------------===//
// SignedDivIOp
//===----------------------------------------------------------------------===//

OpFoldResult SignedDivIOp::fold(ArrayRef<Attribute> operands) {
  assert(operands.size() == 2 && "binary operation takes two operands");

  // Don't fold if it would overflow or if it requires a division by zero.
  bool overflowOrDiv0 = false;
  auto result = constFoldBinaryOp<IntegerAttr>(operands, [&](APInt a, APInt b) {
    if (overflowOrDiv0 || !b) {
      overflowOrDiv0 = true;
      return a;
    }
    return a.sdiv_ov(b, overflowOrDiv0);
  });
  return overflowOrDiv0 ? Attribute() : result;
}

//===----------------------------------------------------------------------===//
// UnsignedDivIOp
//===----------------------------------------------------------------------===//

OpFoldResult UnsignedDivIOp::fold(ArrayRef<Attribute> operands) {
  assert(operands.size() == 2 && "binary operation takes two operands");

  // Don't fold if it would require a division by zero.
  bool div0 = false;
  auto result = constFoldBinaryOp<IntegerAttr>(operands, [&](APInt a, APInt b) {
    if (div0 || !b) {
      div0 = true;
      return a;
    }
    return a.udiv(b);
  });
  return div0 ? Attribute() : result;
}

// ---------------------------------------------------------------------------
// DmaStartOp
// ---------------------------------------------------------------------------

void DmaStartOp::build(Builder *builder, OperationState &result,
                       Value srcMemRef, ValueRange srcIndices, Value destMemRef,
                       ValueRange destIndices, Value numElements,
                       Value tagMemRef, ValueRange tagIndices, Value stride,
                       Value elementsPerStride) {
  result.addOperands(srcMemRef);
  result.addOperands(srcIndices);
  result.addOperands(destMemRef);
  result.addOperands(destIndices);
  result.addOperands({numElements, tagMemRef});
  result.addOperands(tagIndices);
  if (stride)
    result.addOperands({stride, elementsPerStride});
}

void DmaStartOp::print(OpAsmPrinter &p) {
  p << "dma_start " << *getSrcMemRef() << '[' << getSrcIndices() << "], "
    << *getDstMemRef() << '[' << getDstIndices() << "], " << *getNumElements()
    << ", " << *getTagMemRef() << '[' << getTagIndices() << ']';
  if (isStrided())
    p << ", " << *getStride() << ", " << *getNumElementsPerStride();

  p.printOptionalAttrDict(getAttrs());
  p << " : " << getSrcMemRef()->getType();
  p << ", " << getDstMemRef()->getType();
  p << ", " << getTagMemRef()->getType();
}

// Parse DmaStartOp.
// Ex:
//   %dma_id = dma_start %src[%i, %j], %dst[%k, %l], %size,
//                       %tag[%index], %stride, %num_elt_per_stride :
//                     : memref<3076 x f32, 0>,
//                       memref<1024 x f32, 2>,
//                       memref<1 x i32>
//
ParseResult DmaStartOp::parse(OpAsmParser &parser, OperationState &result) {
  OpAsmParser::OperandType srcMemRefInfo;
  SmallVector<OpAsmParser::OperandType, 4> srcIndexInfos;
  OpAsmParser::OperandType dstMemRefInfo;
  SmallVector<OpAsmParser::OperandType, 4> dstIndexInfos;
  OpAsmParser::OperandType numElementsInfo;
  OpAsmParser::OperandType tagMemrefInfo;
  SmallVector<OpAsmParser::OperandType, 4> tagIndexInfos;
  SmallVector<OpAsmParser::OperandType, 2> strideInfo;

  SmallVector<Type, 3> types;
  auto indexType = parser.getBuilder().getIndexType();

  // Parse and resolve the following list of operands:
  // *) source memref followed by its indices (in square brackets).
  // *) destination memref followed by its indices (in square brackets).
  // *) dma size in KiB.
  if (parser.parseOperand(srcMemRefInfo) ||
      parser.parseOperandList(srcIndexInfos, OpAsmParser::Delimiter::Square) ||
      parser.parseComma() || parser.parseOperand(dstMemRefInfo) ||
      parser.parseOperandList(dstIndexInfos, OpAsmParser::Delimiter::Square) ||
      parser.parseComma() || parser.parseOperand(numElementsInfo) ||
      parser.parseComma() || parser.parseOperand(tagMemrefInfo) ||
      parser.parseOperandList(tagIndexInfos, OpAsmParser::Delimiter::Square))
    return failure();

  // Parse optional stride and elements per stride.
  if (parser.parseTrailingOperandList(strideInfo))
    return failure();

  bool isStrided = strideInfo.size() == 2;
  if (!strideInfo.empty() && !isStrided) {
    return parser.emitError(parser.getNameLoc(),
                            "expected two stride related operands");
  }

  if (parser.parseColonTypeList(types))
    return failure();
  if (types.size() != 3)
    return parser.emitError(parser.getNameLoc(), "fewer/more types expected");

  if (parser.resolveOperand(srcMemRefInfo, types[0], result.operands) ||
      parser.resolveOperands(srcIndexInfos, indexType, result.operands) ||
      parser.resolveOperand(dstMemRefInfo, types[1], result.operands) ||
      parser.resolveOperands(dstIndexInfos, indexType, result.operands) ||
      // size should be an index.
      parser.resolveOperand(numElementsInfo, indexType, result.operands) ||
      parser.resolveOperand(tagMemrefInfo, types[2], result.operands) ||
      // tag indices should be index.
      parser.resolveOperands(tagIndexInfos, indexType, result.operands))
    return failure();

  auto memrefType0 = types[0].dyn_cast<MemRefType>();
  if (!memrefType0)
    return parser.emitError(parser.getNameLoc(),
                            "expected source to be of memref type");

  auto memrefType1 = types[1].dyn_cast<MemRefType>();
  if (!memrefType1)
    return parser.emitError(parser.getNameLoc(),
                            "expected destination to be of memref type");

  auto memrefType2 = types[2].dyn_cast<MemRefType>();
  if (!memrefType2)
    return parser.emitError(parser.getNameLoc(),
                            "expected tag to be of memref type");

  if (isStrided) {
    if (parser.resolveOperands(strideInfo, indexType, result.operands))
      return failure();
  }

  // Check that source/destination index list size matches associated rank.
  if (static_cast<int64_t>(srcIndexInfos.size()) != memrefType0.getRank() ||
      static_cast<int64_t>(dstIndexInfos.size()) != memrefType1.getRank())
    return parser.emitError(parser.getNameLoc(),
                            "memref rank not equal to indices count");
  if (static_cast<int64_t>(tagIndexInfos.size()) != memrefType2.getRank())
    return parser.emitError(parser.getNameLoc(),
                            "tag memref rank not equal to indices count");

  return success();
}

LogicalResult DmaStartOp::verify() {
  // DMAs from different memory spaces supported.
  if (getSrcMemorySpace() == getDstMemorySpace())
    return emitOpError("DMA should be between different memory spaces");

  if (getNumOperands() != getTagMemRefRank() + getSrcMemRefRank() +
                              getDstMemRefRank() + 3 + 1 &&
      getNumOperands() != getTagMemRefRank() + getSrcMemRefRank() +
                              getDstMemRefRank() + 3 + 1 + 2) {
    return emitOpError("incorrect number of operands");
  }
  return success();
}

LogicalResult DmaStartOp::fold(ArrayRef<Attribute> cstOperands,
                               SmallVectorImpl<OpFoldResult> &results) {
  /// dma_start(memrefcast) -> dma_start
  return foldMemRefCast(*this);
}

// ---------------------------------------------------------------------------
// DmaWaitOp
// ---------------------------------------------------------------------------

void DmaWaitOp::build(Builder *builder, OperationState &result, Value tagMemRef,
                      ValueRange tagIndices, Value numElements) {
  result.addOperands(tagMemRef);
  result.addOperands(tagIndices);
  result.addOperands(numElements);
}

void DmaWaitOp::print(OpAsmPrinter &p) {
  p << "dma_wait " << getTagMemRef() << '[' << getTagIndices() << "], "
    << getNumElements();
  p.printOptionalAttrDict(getAttrs());
  p << " : " << getTagMemRef()->getType();
}

// Parse DmaWaitOp.
// Eg:
//   dma_wait %tag[%index], %num_elements : memref<1 x i32, (d0) -> (d0), 4>
//
ParseResult DmaWaitOp::parse(OpAsmParser &parser, OperationState &result) {
  OpAsmParser::OperandType tagMemrefInfo;
  SmallVector<OpAsmParser::OperandType, 2> tagIndexInfos;
  Type type;
  auto indexType = parser.getBuilder().getIndexType();
  OpAsmParser::OperandType numElementsInfo;

  // Parse tag memref, its indices, and dma size.
  if (parser.parseOperand(tagMemrefInfo) ||
      parser.parseOperandList(tagIndexInfos, OpAsmParser::Delimiter::Square) ||
      parser.parseComma() || parser.parseOperand(numElementsInfo) ||
      parser.parseColonType(type) ||
      parser.resolveOperand(tagMemrefInfo, type, result.operands) ||
      parser.resolveOperands(tagIndexInfos, indexType, result.operands) ||
      parser.resolveOperand(numElementsInfo, indexType, result.operands))
    return failure();

  auto memrefType = type.dyn_cast<MemRefType>();
  if (!memrefType)
    return parser.emitError(parser.getNameLoc(),
                            "expected tag to be of memref type");

  if (static_cast<int64_t>(tagIndexInfos.size()) != memrefType.getRank())
    return parser.emitError(parser.getNameLoc(),
                            "tag memref rank not equal to indices count");

  return success();
}

LogicalResult DmaWaitOp::fold(ArrayRef<Attribute> cstOperands,
                              SmallVectorImpl<OpFoldResult> &results) {
  /// dma_wait(memrefcast) -> dma_wait
  return foldMemRefCast(*this);
}

//===----------------------------------------------------------------------===//
// ExtractElementOp
//===----------------------------------------------------------------------===//

static void print(OpAsmPrinter &p, ExtractElementOp op) {
  p << "extract_element " << *op.getAggregate() << '[' << op.getIndices();
  p << ']';
  p.printOptionalAttrDict(op.getAttrs());
  p << " : " << op.getAggregate()->getType();
}

static ParseResult parseExtractElementOp(OpAsmParser &parser,
                                         OperationState &result) {
  OpAsmParser::OperandType aggregateInfo;
  SmallVector<OpAsmParser::OperandType, 4> indexInfo;
  ShapedType type;

  auto indexTy = parser.getBuilder().getIndexType();
  return failure(
      parser.parseOperand(aggregateInfo) ||
      parser.parseOperandList(indexInfo, OpAsmParser::Delimiter::Square) ||
      parser.parseOptionalAttrDict(result.attributes) ||
      parser.parseColonType(type) ||
      parser.resolveOperand(aggregateInfo, type, result.operands) ||
      parser.resolveOperands(indexInfo, indexTy, result.operands) ||
      parser.addTypeToList(type.getElementType(), result.types));
}

static LogicalResult verify(ExtractElementOp op) {
  auto aggregateType = op.getAggregate()->getType().cast<ShapedType>();

  // This should be possible with tablegen type constraints
  if (op.getType() != aggregateType.getElementType())
    return op.emitOpError("result type must match element type of aggregate");

  // Verify the # indices match if we have a ranked type.
  if (aggregateType.hasRank() &&
      aggregateType.getRank() != op.getNumOperands() - 1)
    return op.emitOpError("incorrect number of indices for extract_element");

  return success();
}

OpFoldResult ExtractElementOp::fold(ArrayRef<Attribute> operands) {
  assert(!operands.empty() && "extract_element takes at least one operand");

  // The aggregate operand must be a known constant.
  Attribute aggregate = operands.front();
  if (!aggregate)
    return {};

  // If this is a splat elements attribute, simply return the value. All of the
  // elements of a splat attribute are the same.
  if (auto splatAggregate = aggregate.dyn_cast<SplatElementsAttr>())
    return splatAggregate.getSplatValue();

  // Otherwise, collect the constant indices into the aggregate.
  SmallVector<uint64_t, 8> indices;
  for (Attribute indice : llvm::drop_begin(operands, 1)) {
    if (!indice || !indice.isa<IntegerAttr>())
      return {};
    indices.push_back(indice.cast<IntegerAttr>().getInt());
  }

  // If this is an elements attribute, query the value at the given indices.
  auto elementsAttr = aggregate.dyn_cast<ElementsAttr>();
  if (elementsAttr && elementsAttr.isValidIndex(indices))
    return elementsAttr.getValue(indices);
  return {};
}

//===----------------------------------------------------------------------===//
// IndexCastOp
//===----------------------------------------------------------------------===//

// Index cast is applicable from index to integer and backwards.
bool IndexCastOp::areCastCompatible(Type a, Type b) {
  return (a.isIndex() && b.isa<IntegerType>()) ||
         (a.isa<IntegerType>() && b.isIndex());
}

//===----------------------------------------------------------------------===//
// LoadOp
//===----------------------------------------------------------------------===//

static void print(OpAsmPrinter &p, LoadOp op) {
  p << "load " << *op.getMemRef() << '[' << op.getIndices() << ']';
  p.printOptionalAttrDict(op.getAttrs());
  p << " : " << op.getMemRefType();
}

static ParseResult parseLoadOp(OpAsmParser &parser, OperationState &result) {
  OpAsmParser::OperandType memrefInfo;
  SmallVector<OpAsmParser::OperandType, 4> indexInfo;
  MemRefType type;

  auto indexTy = parser.getBuilder().getIndexType();
  return failure(
      parser.parseOperand(memrefInfo) ||
      parser.parseOperandList(indexInfo, OpAsmParser::Delimiter::Square) ||
      parser.parseOptionalAttrDict(result.attributes) ||
      parser.parseColonType(type) ||
      parser.resolveOperand(memrefInfo, type, result.operands) ||
      parser.resolveOperands(indexInfo, indexTy, result.operands) ||
      parser.addTypeToList(type.getElementType(), result.types));
}

static LogicalResult verify(LoadOp op) {
  if (op.getType() != op.getMemRefType().getElementType())
    return op.emitOpError("result type must match element type of memref");

  if (op.getNumOperands() != 1 + op.getMemRefType().getRank())
    return op.emitOpError("incorrect number of indices for load");

  return success();
}

OpFoldResult LoadOp::fold(ArrayRef<Attribute> cstOperands) {
  /// load(memrefcast) -> load
  if (succeeded(foldMemRefCast(*this)))
    return getResult();
  return OpFoldResult();
}

//===----------------------------------------------------------------------===//
// MemRefCastOp
//===----------------------------------------------------------------------===//

bool MemRefCastOp::areCastCompatible(Type a, Type b) {
  auto aT = a.dyn_cast<MemRefType>();
  auto bT = b.dyn_cast<MemRefType>();

  auto uaT = a.dyn_cast<UnrankedMemRefType>();
  auto ubT = b.dyn_cast<UnrankedMemRefType>();

  if (aT && bT) {
    if (aT.getElementType() != bT.getElementType())
      return false;
    if (aT.getAffineMaps() != bT.getAffineMaps()) {
      int64_t aOffset, bOffset;
      SmallVector<int64_t, 4> aStrides, bStrides;
      if (failed(getStridesAndOffset(aT, aStrides, aOffset)) ||
          failed(getStridesAndOffset(bT, bStrides, bOffset)) ||
          aStrides.size() != bStrides.size())
        return false;

      // Strides along a dimension/offset are compatible if the value in the
      // source memref is static and the value in the target memref is the
      // same. They are also compatible if either one is dynamic (see
      // description of MemRefCastOp for details).
      auto checkCompatible = [](int64_t a, int64_t b) {
        return (a == MemRefType::getDynamicStrideOrOffset() ||
                b == MemRefType::getDynamicStrideOrOffset() || a == b);
      };
      if (!checkCompatible(aOffset, bOffset))
        return false;
      for (auto aStride : enumerate(aStrides))
        if (!checkCompatible(aStride.value(), bStrides[aStride.index()]))
          return false;
    }
    if (aT.getMemorySpace() != bT.getMemorySpace())
      return false;

    // They must have the same rank, and any specified dimensions must match.
    if (aT.getRank() != bT.getRank())
      return false;

    for (unsigned i = 0, e = aT.getRank(); i != e; ++i) {
      int64_t aDim = aT.getDimSize(i), bDim = bT.getDimSize(i);
      if (aDim != -1 && bDim != -1 && aDim != bDim)
        return false;
    }
    return true;
  } else {
    if (!aT && !uaT)
      return false;
    if (!bT && !ubT)
      return false;
    // Unranked to unranked casting is unsupported
    if (uaT && ubT)
      return false;

    auto aEltType = (aT) ? aT.getElementType() : uaT.getElementType();
    auto bEltType = (bT) ? bT.getElementType() : ubT.getElementType();
    if (aEltType != bEltType)
      return false;

    auto aMemSpace = (aT) ? aT.getMemorySpace() : uaT.getMemorySpace();
    auto bMemSpace = (bT) ? bT.getMemorySpace() : ubT.getMemorySpace();
    if (aMemSpace != bMemSpace)
      return false;

    return true;
  }

  return false;
}

OpFoldResult MemRefCastOp::fold(ArrayRef<Attribute> operands) {
  return impl::foldCastOp(*this);
}

//===----------------------------------------------------------------------===//
// MulFOp
//===----------------------------------------------------------------------===//

OpFoldResult MulFOp::fold(ArrayRef<Attribute> operands) {
  return constFoldBinaryOp<FloatAttr>(
      operands, [](APFloat a, APFloat b) { return a * b; });
}

//===----------------------------------------------------------------------===//
// MulIOp
//===----------------------------------------------------------------------===//

OpFoldResult MulIOp::fold(ArrayRef<Attribute> operands) {
  /// muli(x, 0) -> 0
  if (matchPattern(rhs(), m_Zero()))
    return rhs();
  /// muli(x, 1) -> x
  if (matchPattern(rhs(), m_One()))
    return getOperand(0);

  // TODO: Handle the overflow case.
  return constFoldBinaryOp<IntegerAttr>(operands,
                                        [](APInt a, APInt b) { return a * b; });
}

//===----------------------------------------------------------------------===//
// PrefetchOp
//===----------------------------------------------------------------------===//

static void print(OpAsmPrinter &p, PrefetchOp op) {
  p << PrefetchOp::getOperationName() << " " << *op.memref() << '[';
  p.printOperands(op.indices());
  p << ']' << ", " << (op.isWrite() ? "write" : "read");
  p << ", locality<" << op.localityHint();
  p << ">, " << (op.isDataCache() ? "data" : "instr");
  p.printOptionalAttrDict(
      op.getAttrs(),
      /*elidedAttrs=*/{"localityHint", "isWrite", "isDataCache"});
  p << " : " << op.getMemRefType();
}

static ParseResult parsePrefetchOp(OpAsmParser &parser,
                                   OperationState &result) {
  OpAsmParser::OperandType memrefInfo;
  SmallVector<OpAsmParser::OperandType, 4> indexInfo;
  IntegerAttr localityHint;
  MemRefType type;
  StringRef readOrWrite, cacheType;

  auto indexTy = parser.getBuilder().getIndexType();
  auto i32Type = parser.getBuilder().getIntegerType(32);
  if (parser.parseOperand(memrefInfo) ||
      parser.parseOperandList(indexInfo, OpAsmParser::Delimiter::Square) ||
      parser.parseComma() || parser.parseKeyword(&readOrWrite) ||
      parser.parseComma() || parser.parseKeyword("locality") ||
      parser.parseLess() ||
      parser.parseAttribute(localityHint, i32Type, "localityHint",
                            result.attributes) ||
      parser.parseGreater() || parser.parseComma() ||
      parser.parseKeyword(&cacheType) || parser.parseColonType(type) ||
      parser.resolveOperand(memrefInfo, type, result.operands) ||
      parser.resolveOperands(indexInfo, indexTy, result.operands))
    return failure();

  if (!readOrWrite.equals("read") && !readOrWrite.equals("write"))
    return parser.emitError(parser.getNameLoc(),
                            "rw specifier has to be 'read' or 'write'");
  result.addAttribute(
      PrefetchOp::getIsWriteAttrName(),
      parser.getBuilder().getBoolAttr(readOrWrite.equals("write")));

  if (!cacheType.equals("data") && !cacheType.equals("instr"))
    return parser.emitError(parser.getNameLoc(),
                            "cache type has to be 'data' or 'instr'");

  result.addAttribute(
      PrefetchOp::getIsDataCacheAttrName(),
      parser.getBuilder().getBoolAttr(cacheType.equals("data")));

  return success();
}

static LogicalResult verify(PrefetchOp op) {
  if (op.getNumOperands() != 1 + op.getMemRefType().getRank())
    return op.emitOpError("too few indices");

  return success();
}

LogicalResult PrefetchOp::fold(ArrayRef<Attribute> cstOperands,
                               SmallVectorImpl<OpFoldResult> &results) {
  // prefetch(memrefcast) -> prefetch
  return foldMemRefCast(*this);
}

//===----------------------------------------------------------------------===//
// RankOp
//===----------------------------------------------------------------------===//

static void print(OpAsmPrinter &p, RankOp op) {
  p << "rank " << *op.getOperand() << " : " << op.getOperand()->getType();
}

static ParseResult parseRankOp(OpAsmParser &parser, OperationState &result) {
  OpAsmParser::OperandType operandInfo;
  Type type;
  Type indexType = parser.getBuilder().getIndexType();
  return failure(parser.parseOperand(operandInfo) ||
                 parser.parseColonType(type) ||
                 parser.resolveOperand(operandInfo, type, result.operands) ||
                 parser.addTypeToList(indexType, result.types));
}

OpFoldResult RankOp::fold(ArrayRef<Attribute> operands) {
  // Constant fold rank when the rank of the tensor is known.
  auto type = getOperand()->getType();
  if (auto tensorType = type.dyn_cast<RankedTensorType>())
    return IntegerAttr::get(IndexType::get(getContext()), tensorType.getRank());
  return IntegerAttr();
}

//===----------------------------------------------------------------------===//
// SignedRemIOp
//===----------------------------------------------------------------------===//

OpFoldResult SignedRemIOp::fold(ArrayRef<Attribute> operands) {
  assert(operands.size() == 2 && "remi_signed takes two operands");

  auto rhs = operands.back().dyn_cast_or_null<IntegerAttr>();
  if (!rhs)
    return {};
  auto rhsValue = rhs.getValue();

  // x % 1 = 0
  if (rhsValue.isOneValue())
    return IntegerAttr::get(rhs.getType(), APInt(rhsValue.getBitWidth(), 0));

  // Don't fold if it requires division by zero.
  if (rhsValue.isNullValue())
    return {};

  auto lhs = operands.front().dyn_cast_or_null<IntegerAttr>();
  if (!lhs)
    return {};
  return IntegerAttr::get(lhs.getType(), lhs.getValue().srem(rhsValue));
}

//===----------------------------------------------------------------------===//
// UnsignedRemIOp
//===----------------------------------------------------------------------===//

OpFoldResult UnsignedRemIOp::fold(ArrayRef<Attribute> operands) {
  assert(operands.size() == 2 && "remi_unsigned takes two operands");

  auto rhs = operands.back().dyn_cast_or_null<IntegerAttr>();
  if (!rhs)
    return {};
  auto rhsValue = rhs.getValue();

  // x % 1 = 0
  if (rhsValue.isOneValue())
    return IntegerAttr::get(rhs.getType(), APInt(rhsValue.getBitWidth(), 0));

  // Don't fold if it requires division by zero.
  if (rhsValue.isNullValue())
    return {};

  auto lhs = operands.front().dyn_cast_or_null<IntegerAttr>();
  if (!lhs)
    return {};
  return IntegerAttr::get(lhs.getType(), lhs.getValue().urem(rhsValue));
}

//===----------------------------------------------------------------------===//
// ReturnOp
//===----------------------------------------------------------------------===//

static ParseResult parseReturnOp(OpAsmParser &parser, OperationState &result) {
  SmallVector<OpAsmParser::OperandType, 2> opInfo;
  SmallVector<Type, 2> types;
  llvm::SMLoc loc = parser.getCurrentLocation();
  return failure(parser.parseOperandList(opInfo) ||
                 (!opInfo.empty() && parser.parseColonTypeList(types)) ||
                 parser.resolveOperands(opInfo, types, loc, result.operands));
}

static void print(OpAsmPrinter &p, ReturnOp op) {
  p << "return";
  if (op.getNumOperands() != 0)
    p << ' ' << op.getOperands() << " : " << op.getOperandTypes();
}

static LogicalResult verify(ReturnOp op) {
  auto function = cast<FuncOp>(op.getParentOp());

  // The operand number and types must match the function signature.
  const auto &results = function.getType().getResults();
  if (op.getNumOperands() != results.size())
    return op.emitOpError("has ")
           << op.getNumOperands()
           << " operands, but enclosing function returns " << results.size();

  for (unsigned i = 0, e = results.size(); i != e; ++i)
    if (op.getOperand(i)->getType() != results[i])
      return op.emitError()
             << "type of return operand " << i << " ("
             << op.getOperand(i)->getType()
             << ") doesn't match function result type (" << results[i] << ")";

  return success();
}

//===----------------------------------------------------------------------===//
// SIToFPOp
//===----------------------------------------------------------------------===//

// sitofp is applicable from integer types to float types.
bool SIToFPOp::areCastCompatible(Type a, Type b) {
  return a.isa<IntegerType>() && b.isa<FloatType>();
}

//===----------------------------------------------------------------------===//
// SelectOp
//===----------------------------------------------------------------------===//

static ParseResult parseSelectOp(OpAsmParser &parser, OperationState &result) {
  SmallVector<OpAsmParser::OperandType, 3> ops;
  SmallVector<NamedAttribute, 4> attrs;
  Type type;
  if (parser.parseOperandList(ops, 3) ||
      parser.parseOptionalAttrDict(result.attributes) ||
      parser.parseColonType(type))
    return failure();

  auto i1Type = getCheckedI1SameShape(&parser.getBuilder(), type);
  if (!i1Type)
    return parser.emitError(parser.getNameLoc(),
                            "expected type with valid i1 shape");

  SmallVector<Type, 3> types = {i1Type, type, type};
  return failure(parser.resolveOperands(ops, types, parser.getNameLoc(),
                                        result.operands) ||
                 parser.addTypeToList(type, result.types));
}

static void print(OpAsmPrinter &p, SelectOp op) {
  p << "select " << op.getOperands() << " : " << op.getTrueValue()->getType();
  p.printOptionalAttrDict(op.getAttrs());
}

static LogicalResult verify(SelectOp op) {
  auto trueType = op.getTrueValue()->getType();
  auto falseType = op.getFalseValue()->getType();

  if (trueType != falseType)
    return op.emitOpError(
        "requires 'true' and 'false' arguments to be of the same type");

  return success();
}

OpFoldResult SelectOp::fold(ArrayRef<Attribute> operands) {
  auto condition = getCondition();

  // select true, %0, %1 => %0
  if (matchPattern(condition, m_One()))
    return getTrueValue();

  // select false, %0, %1 => %1
  if (matchPattern(condition, m_Zero()))
    return getFalseValue();
  return nullptr;
}

//===----------------------------------------------------------------------===//
// SignExtendIOp
//===----------------------------------------------------------------------===//

static LogicalResult verify(SignExtendIOp op) {
  // Get the scalar type (which is either directly the type of the operand
  // or the vector's/tensor's element type.
  auto srcType = getElementTypeOrSelf(op.getOperand()->getType());
  auto dstType = getElementTypeOrSelf(op.getType());

  // For now, index is forbidden for the source and the destination type.
  if (srcType.isa<IndexType>())
    return op.emitError() << srcType << " is not a valid operand type";
  if (dstType.isa<IndexType>())
    return op.emitError() << dstType << " is not a valid result type";

  if (srcType.cast<IntegerType>().getWidth() >=
      dstType.cast<IntegerType>().getWidth())
    return op.emitError("result type ")
           << dstType << " must be wider than operand type " << srcType;

  return success();
}

//===----------------------------------------------------------------------===//
// SplatOp
//===----------------------------------------------------------------------===//

static void print(OpAsmPrinter &p, SplatOp op) {
  p << "splat " << *op.getOperand();
  p.printOptionalAttrDict(op.getAttrs());
  p << " : " << op.getType();
}

static ParseResult parseSplatOp(OpAsmParser &parser, OperationState &result) {
  OpAsmParser::OperandType splatValueInfo;
  ShapedType shapedType;

  return failure(parser.parseOperand(splatValueInfo) ||
                 parser.parseOptionalAttrDict(result.attributes) ||
                 parser.parseColonType(shapedType) ||
                 parser.resolveOperand(splatValueInfo,
                                       shapedType.getElementType(),
                                       result.operands) ||
                 parser.addTypeToList(shapedType, result.types));
}

static LogicalResult verify(SplatOp op) {
  // TODO: we could replace this by a trait.
  if (op.getOperand()->getType() !=
      op.getType().cast<ShapedType>().getElementType())
    return op.emitError("operand should be of elemental type of result type");

  return success();
}

// Constant folding hook for SplatOp.
OpFoldResult SplatOp::fold(ArrayRef<Attribute> operands) {
  assert(operands.size() == 1 && "splat takes one operand");

  auto constOperand = operands.front();
  if (!constOperand ||
      (!constOperand.isa<IntegerAttr>() && !constOperand.isa<FloatAttr>()))
    return {};

  auto shapedType = getType().cast<ShapedType>();
  assert(shapedType.getElementType() == constOperand.getType() &&
         "incorrect input attribute type for folding");

  // SplatElementsAttr::get treats single value for second arg as being a splat.
  return SplatElementsAttr::get(shapedType, {constOperand});
}

//===----------------------------------------------------------------------===//
// StoreOp
//===----------------------------------------------------------------------===//

static void print(OpAsmPrinter &p, StoreOp op) {
  p << "store " << *op.getValueToStore();
  p << ", " << *op.getMemRef() << '[' << op.getIndices() << ']';
  p.printOptionalAttrDict(op.getAttrs());
  p << " : " << op.getMemRefType();
}

static ParseResult parseStoreOp(OpAsmParser &parser, OperationState &result) {
  OpAsmParser::OperandType storeValueInfo;
  OpAsmParser::OperandType memrefInfo;
  SmallVector<OpAsmParser::OperandType, 4> indexInfo;
  MemRefType memrefType;

  auto indexTy = parser.getBuilder().getIndexType();
  return failure(
      parser.parseOperand(storeValueInfo) || parser.parseComma() ||
      parser.parseOperand(memrefInfo) ||
      parser.parseOperandList(indexInfo, OpAsmParser::Delimiter::Square) ||
      parser.parseOptionalAttrDict(result.attributes) ||
      parser.parseColonType(memrefType) ||
      parser.resolveOperand(storeValueInfo, memrefType.getElementType(),
                            result.operands) ||
      parser.resolveOperand(memrefInfo, memrefType, result.operands) ||
      parser.resolveOperands(indexInfo, indexTy, result.operands));
}

static LogicalResult verify(StoreOp op) {
  // First operand must have same type as memref element type.
  if (op.getValueToStore()->getType() != op.getMemRefType().getElementType())
    return op.emitOpError(
        "first operand must have same type memref element type");

  if (op.getNumOperands() != 2 + op.getMemRefType().getRank())
    return op.emitOpError("store index operand count not equal to memref rank");

  return success();
}

LogicalResult StoreOp::fold(ArrayRef<Attribute> cstOperands,
                            SmallVectorImpl<OpFoldResult> &results) {
  /// store(memrefcast) -> store
  return foldMemRefCast(*this);
}

//===----------------------------------------------------------------------===//
// SubFOp
//===----------------------------------------------------------------------===//

OpFoldResult SubFOp::fold(ArrayRef<Attribute> operands) {
  return constFoldBinaryOp<FloatAttr>(
      operands, [](APFloat a, APFloat b) { return a - b; });
}

//===----------------------------------------------------------------------===//
// SubIOp
//===----------------------------------------------------------------------===//

OpFoldResult SubIOp::fold(ArrayRef<Attribute> operands) {
  // subi(x,x) -> 0
  if (getOperand(0) == getOperand(1))
    return Builder(getContext()).getZeroAttr(getType());

  return constFoldBinaryOp<IntegerAttr>(operands,
                                        [](APInt a, APInt b) { return a - b; });
}

//===----------------------------------------------------------------------===//
// AndOp
//===----------------------------------------------------------------------===//

OpFoldResult AndOp::fold(ArrayRef<Attribute> operands) {
  /// and(x, 0) -> 0
  if (matchPattern(rhs(), m_Zero()))
    return rhs();
  /// and(x,x) -> x
  if (lhs() == rhs())
    return rhs();

  return constFoldBinaryOp<IntegerAttr>(operands,
                                        [](APInt a, APInt b) { return a & b; });
}

//===----------------------------------------------------------------------===//
// OrOp
//===----------------------------------------------------------------------===//

OpFoldResult OrOp::fold(ArrayRef<Attribute> operands) {
  /// or(x, 0) -> x
  if (matchPattern(rhs(), m_Zero()))
    return lhs();
  /// or(x,x) -> x
  if (lhs() == rhs())
    return rhs();

  return constFoldBinaryOp<IntegerAttr>(operands,
                                        [](APInt a, APInt b) { return a | b; });
}

//===----------------------------------------------------------------------===//
// XOrOp
//===----------------------------------------------------------------------===//

OpFoldResult XOrOp::fold(ArrayRef<Attribute> operands) {
  /// xor(x, 0) -> x
  if (matchPattern(rhs(), m_Zero()))
    return lhs();
  /// xor(x,x) -> 0
  if (lhs() == rhs())
    return Builder(getContext()).getZeroAttr(getType());

  return constFoldBinaryOp<IntegerAttr>(operands,
                                        [](APInt a, APInt b) { return a ^ b; });
}

//===----------------------------------------------------------------------===//
// TensorCastOp
//===----------------------------------------------------------------------===//

bool TensorCastOp::areCastCompatible(Type a, Type b) {
  auto aT = a.dyn_cast<TensorType>();
  auto bT = b.dyn_cast<TensorType>();
  if (!aT || !bT)
    return false;

  if (aT.getElementType() != bT.getElementType())
    return false;

  return succeeded(verifyCompatibleShape(aT, bT));
}

OpFoldResult TensorCastOp::fold(ArrayRef<Attribute> operands) {
  return impl::foldCastOp(*this);
}

//===----------------------------------------------------------------------===//
// Helpers for Tensor[Load|Store]Op
//===----------------------------------------------------------------------===//

static Type getTensorTypeFromMemRefType(Builder &b, Type type) {
  if (auto memref = type.dyn_cast<MemRefType>())
    return RankedTensorType::get(memref.getShape(), memref.getElementType());
  return b.getNoneType();
}

//===----------------------------------------------------------------------===//
// TensorLoadOp
//===----------------------------------------------------------------------===//

static void print(OpAsmPrinter &p, TensorLoadOp op) {
  p << "tensor_load " << *op.getOperand();
  p.printOptionalAttrDict(op.getAttrs());
  p << " : " << op.getOperand()->getType();
}

static ParseResult parseTensorLoadOp(OpAsmParser &parser,
                                     OperationState &result) {
  OpAsmParser::OperandType op;
  Type type;
  return failure(parser.parseOperand(op) ||
                 parser.parseOptionalAttrDict(result.attributes) ||
                 parser.parseColonType(type) ||
                 parser.resolveOperand(op, type, result.operands) ||
                 parser.addTypeToList(
                     getTensorTypeFromMemRefType(parser.getBuilder(), type),
                     result.types));
}

//===----------------------------------------------------------------------===//
// TensorStoreOp
//===----------------------------------------------------------------------===//

static void print(OpAsmPrinter &p, TensorStoreOp op) {
  p << "tensor_store " << *op.tensor() << ", " << *op.memref();
  p.printOptionalAttrDict(op.getAttrs());
  p << " : " << op.memref()->getType();
}

static ParseResult parseTensorStoreOp(OpAsmParser &parser,
                                      OperationState &result) {
  SmallVector<OpAsmParser::OperandType, 2> ops;
  Type type;
  llvm::SMLoc loc = parser.getCurrentLocation();
  return failure(
      parser.parseOperandList(ops, /*requiredOperandCount=*/2) ||
      parser.parseOptionalAttrDict(result.attributes) ||
      parser.parseColonType(type) ||
      parser.resolveOperands(
          ops, {getTensorTypeFromMemRefType(parser.getBuilder(), type), type},
          loc, result.operands));
}

//===----------------------------------------------------------------------===//
// TruncateIOp
//===----------------------------------------------------------------------===//

static LogicalResult verify(TruncateIOp op) {
  auto srcType = getElementTypeOrSelf(op.getOperand()->getType());
  auto dstType = getElementTypeOrSelf(op.getType());

  if (srcType.isa<IndexType>())
    return op.emitError() << srcType << " is not a valid operand type";
  if (dstType.isa<IndexType>())
    return op.emitError() << dstType << " is not a valid result type";

  if (srcType.cast<IntegerType>().getWidth() <=
      dstType.cast<IntegerType>().getWidth())
    return op.emitError("operand type ")
           << srcType << " must be wider than result type " << dstType;

  return success();
}

//===----------------------------------------------------------------------===//
// ViewOp
//===----------------------------------------------------------------------===//

static ParseResult parseViewOp(OpAsmParser &parser, OperationState &result) {
  OpAsmParser::OperandType srcInfo;
  SmallVector<OpAsmParser::OperandType, 1> offsetInfo;
  SmallVector<OpAsmParser::OperandType, 4> sizesInfo;
  auto indexType = parser.getBuilder().getIndexType();
  Type srcType, dstType;
  llvm::SMLoc offsetLoc;
  if (parser.parseOperand(srcInfo) || parser.getCurrentLocation(&offsetLoc) ||
      parser.parseOperandList(offsetInfo, OpAsmParser::Delimiter::Square))
    return failure();

  if (offsetInfo.size() > 1)
    return parser.emitError(offsetLoc) << "expects 0 or 1 offset operand";

  return failure(
      parser.parseOperandList(sizesInfo, OpAsmParser::Delimiter::Square) ||
      parser.parseOptionalAttrDict(result.attributes) ||
      parser.parseColonType(srcType) ||
      parser.resolveOperand(srcInfo, srcType, result.operands) ||
      parser.resolveOperands(offsetInfo, indexType, result.operands) ||
      parser.resolveOperands(sizesInfo, indexType, result.operands) ||
      parser.parseKeywordType("to", dstType) ||
      parser.addTypeToList(dstType, result.types));
}

static void print(OpAsmPrinter &p, ViewOp op) {
  p << op.getOperationName() << ' ' << *op.getOperand(0) << '[';
  auto dynamicOffset = op.getDynamicOffset();
  if (dynamicOffset != nullptr)
    p.printOperand(dynamicOffset);
  p << "][" << op.getDynamicSizes() << ']';
  p.printOptionalAttrDict(op.getAttrs());
  p << " : " << op.getOperand(0)->getType() << " to " << op.getType();
}

Value ViewOp::getDynamicOffset() {
  int64_t offset;
  SmallVector<int64_t, 4> strides;
  auto result =
      succeeded(mlir::getStridesAndOffset(getType(), strides, offset));
  assert(result);
  if (result && offset == MemRefType::getDynamicStrideOrOffset())
    return getOperand(1);
  return nullptr;
}

static LogicalResult verifyDynamicStrides(MemRefType memrefType,
                                          ArrayRef<int64_t> strides) {
  ArrayRef<int64_t> shape = memrefType.getShape();
  unsigned rank = memrefType.getRank();
  assert(rank == strides.size());
  bool dynamicStrides = false;
  for (int i = rank - 2; i >= 0; --i) {
    // If size at dim 'i + 1' is dynamic, set the 'dynamicStrides' flag.
    if (ShapedType::isDynamic(shape[i + 1]))
      dynamicStrides = true;
    // If stride at dim 'i' is not dynamic, return error.
    if (dynamicStrides && strides[i] != MemRefType::getDynamicStrideOrOffset())
      return failure();
  }
  return success();
}

static LogicalResult verify(ViewOp op) {
  auto baseType = op.getOperand(0)->getType().cast<MemRefType>();
  auto viewType = op.getResult()->getType().cast<MemRefType>();

  // The base memref should have identity layout map (or none).
  if (baseType.getAffineMaps().size() > 1 ||
      (baseType.getAffineMaps().size() == 1 &&
       !baseType.getAffineMaps()[0].isIdentity()))
    return op.emitError("unsupported map for base memref type ") << baseType;

  // The base memref and the view memref should be in the same memory space.
  if (baseType.getMemorySpace() != viewType.getMemorySpace())
    return op.emitError("different memory spaces specified for base memref "
                        "type ")
           << baseType << " and view memref type " << viewType;

  // Verify that the result memref type has a strided layout map.
  int64_t offset;
  SmallVector<int64_t, 4> strides;
  if (failed(getStridesAndOffset(viewType, strides, offset)))
    return op.emitError("result type ") << viewType << " is not strided";

  // Verify that we have the correct number of operands for the result type.
  unsigned memrefOperandCount = 1;
  unsigned numDynamicDims = viewType.getNumDynamicDims();
  unsigned dynamicOffsetCount =
      offset == MemRefType::getDynamicStrideOrOffset() ? 1 : 0;
  if (op.getNumOperands() !=
      memrefOperandCount + numDynamicDims + dynamicOffsetCount)
    return op.emitError("incorrect number of operands for type ") << viewType;

  // Verify dynamic strides symbols were added to correct dimensions based
  // on dynamic sizes.
  if (failed(verifyDynamicStrides(viewType, strides)))
    return op.emitError("incorrect dynamic strides in view memref type ")
           << viewType;
  return success();
}

namespace {

struct ViewOpShapeFolder : public OpRewritePattern<ViewOp> {
  using OpRewritePattern<ViewOp>::OpRewritePattern;

  PatternMatchResult matchAndRewrite(ViewOp viewOp,
                                     PatternRewriter &rewriter) const override {
    // Return if none of the operands are constants.
    if (llvm::none_of(viewOp.getOperands(), [](Value operand) {
          return matchPattern(operand, m_ConstantIndex());
        }))
      return matchFailure();

    // Get result memref type.
    auto memrefType = viewOp.getType();
    if (memrefType.getAffineMaps().size() != 1)
      return matchFailure();
    auto map = memrefType.getAffineMaps()[0];

    // Get offset from old memref view type 'memRefType'.
    int64_t oldOffset;
    SmallVector<int64_t, 4> oldStrides;
    if (failed(getStridesAndOffset(memrefType, oldStrides, oldOffset)))
      return matchFailure();

<<<<<<< HEAD
    SmallVector<ValuePtr, 4> newOperands;
=======
    SmallVector<Value, 4> newOperands;
    SmallVector<Value, 4> droppedOperands;
>>>>>>> 01308262

    // Fold dynamic offset operand if it is produced by a constant.
    auto dynamicOffset = viewOp.getDynamicOffset();
    int64_t newOffset = oldOffset;
    unsigned dynamicOffsetOperandCount = 0;
    if (dynamicOffset != nullptr) {
      auto *defOp = dynamicOffset->getDefiningOp();
      if (auto constantIndexOp = dyn_cast_or_null<ConstantIndexOp>(defOp)) {
        // Dynamic offset will be folded into the map.
        newOffset = constantIndexOp.getValue();
      } else {
        // Unable to fold dynamic offset. Add it to 'newOperands' list.
        newOperands.push_back(dynamicOffset);
        dynamicOffsetOperandCount = 1;
      }
    }

    // Fold any dynamic dim operands which are produced by a constant.
    SmallVector<int64_t, 4> newShapeConstants;
    newShapeConstants.reserve(memrefType.getRank());

    unsigned dynamicDimPos = viewOp.getDynamicSizesOperandStart();
    unsigned rank = memrefType.getRank();
    for (unsigned dim = 0, e = rank; dim < e; ++dim) {
      int64_t dimSize = memrefType.getDimSize(dim);
      // If this is already static dimension, keep it.
      if (!ShapedType::isDynamic(dimSize)) {
        newShapeConstants.push_back(dimSize);
        continue;
      }
      auto *defOp = viewOp.getOperand(dynamicDimPos)->getDefiningOp();
      if (auto constantIndexOp = dyn_cast_or_null<ConstantIndexOp>(defOp)) {
        // Dynamic shape dimension will be folded.
        newShapeConstants.push_back(constantIndexOp.getValue());
      } else {
        // Dynamic shape dimension not folded; copy operand from old memref.
        newShapeConstants.push_back(dimSize);
        newOperands.push_back(viewOp.getOperand(dynamicDimPos));
      }
      dynamicDimPos++;
    }

    // Compute new strides based on 'newShapeConstants'.
    SmallVector<int64_t, 4> newStrides(rank);
    newStrides[rank - 1] = 1;
    bool dynamicStrides = false;
    for (int i = rank - 2; i >= 0; --i) {
      if (ShapedType::isDynamic(newShapeConstants[i + 1]))
        dynamicStrides = true;
      if (dynamicStrides)
        newStrides[i] = MemRefType::getDynamicStrideOrOffset();
      else
        newStrides[i] = newShapeConstants[i + 1] * newStrides[i + 1];
    }

    // Regenerate strided layout map with 'newStrides' and 'newOffset'.
    map = makeStridedLinearLayoutMap(newStrides, newOffset,
                                     rewriter.getContext());

    // Create new memref type with constant folded dims and/or offset/strides.
    auto newMemRefType =
        MemRefType::get(newShapeConstants, memrefType.getElementType(), {map},
                        memrefType.getMemorySpace());
    assert(static_cast<int64_t>(newOperands.size()) ==
           dynamicOffsetOperandCount + newMemRefType.getNumDynamicDims());

    // Create new ViewOp.
    auto newViewOp = rewriter.create<ViewOp>(viewOp.getLoc(), newMemRefType,
                                             viewOp.getOperand(0), newOperands);
    // Insert a cast so we have the same type as the old memref type.
    rewriter.replaceOpWithNewOp<MemRefCastOp>(viewOp, newViewOp,
                                              viewOp.getType());
    return matchSuccess();
  }
};

} // end anonymous namespace

void ViewOp::getCanonicalizationPatterns(OwningRewritePatternList &results,
                                         MLIRContext *context) {
  results.insert<ViewOpShapeFolder>(context);
}

//===----------------------------------------------------------------------===//
// SubViewOp
//===----------------------------------------------------------------------===//

// Returns a MemRefType with dynamic sizes and offset and the same stride as the
// `memRefType` passed as argument.
// TODO(andydavis,ntv) Evolve to a more powerful inference that can also keep
// sizes and offset static.
static Type inferSubViewResultType(MemRefType memRefType) {
  auto rank = memRefType.getRank();
  int64_t offset;
  SmallVector<int64_t, 4> strides;
  Type elementType = memRefType.getElementType();
  auto res = getStridesAndOffset(memRefType, strides, offset);
  assert(succeeded(res) && "SubViewOp expected strided memref type");
  (void)res;

  // Assume sizes and offset are fully dynamic for now until canonicalization
  // occurs on the ranges. Typed strides don't change though.
  offset = MemRefType::getDynamicStrideOrOffset();
  // Overwrite strides because verifier will not pass.
  // TODO(b/144419106): don't force degrade the strides to fully dynamic.
  for (auto &stride : strides)
    stride = MemRefType::getDynamicStrideOrOffset();
  auto stridedLayout =
      makeStridedLinearLayoutMap(strides, offset, memRefType.getContext());
  SmallVector<int64_t, 4> sizes(rank, ShapedType::kDynamicSize);
  return MemRefType::get(sizes, elementType, stridedLayout,
                         memRefType.getMemorySpace());
}

void mlir::SubViewOp::build(Builder *b, OperationState &result, Value source,
                            ValueRange offsets, ValueRange sizes,
                            ValueRange strides, Type resultType,
                            ArrayRef<NamedAttribute> attrs) {
  if (!resultType)
    resultType = inferSubViewResultType(source->getType().cast<MemRefType>());
  auto segmentAttr = b->getI32VectorAttr(
      {1, static_cast<int>(offsets.size()), static_cast<int32_t>(sizes.size()),
       static_cast<int32_t>(strides.size())});
  build(b, result, resultType, source, offsets, sizes, strides, segmentAttr);
  result.addAttributes(attrs);
}

void mlir::SubViewOp::build(Builder *b, OperationState &result, Type resultType,
                            Value source) {
  build(b, result, source, /*offsets=*/{}, /*sizes=*/{}, /*strides=*/{},
        resultType);
}

static ParseResult parseSubViewOp(OpAsmParser &parser, OperationState &result) {
  OpAsmParser::OperandType srcInfo;
  SmallVector<OpAsmParser::OperandType, 4> offsetsInfo;
  SmallVector<OpAsmParser::OperandType, 4> sizesInfo;
  SmallVector<OpAsmParser::OperandType, 4> stridesInfo;
  auto indexType = parser.getBuilder().getIndexType();
  Type srcType, dstType;
  if (parser.parseOperand(srcInfo) ||
      parser.parseOperandList(offsetsInfo, OpAsmParser::Delimiter::Square) ||
      parser.parseOperandList(sizesInfo, OpAsmParser::Delimiter::Square) ||
      parser.parseOperandList(stridesInfo, OpAsmParser::Delimiter::Square)) {
    return failure();
  }

  auto builder = parser.getBuilder();
  result.addAttribute(
      SubViewOp::getOperandSegmentSizeAttr(),
      builder.getI32VectorAttr({1, static_cast<int>(offsetsInfo.size()),
                                static_cast<int32_t>(sizesInfo.size()),
                                static_cast<int32_t>(stridesInfo.size())}));

  return failure(
      parser.parseOptionalAttrDict(result.attributes) ||
      parser.parseColonType(srcType) ||
      parser.resolveOperand(srcInfo, srcType, result.operands) ||
      parser.resolveOperands(offsetsInfo, indexType, result.operands) ||
      parser.resolveOperands(sizesInfo, indexType, result.operands) ||
      parser.resolveOperands(stridesInfo, indexType, result.operands) ||
      parser.parseKeywordType("to", dstType) ||
      parser.addTypeToList(dstType, result.types));
}

static void print(OpAsmPrinter &p, SubViewOp op) {
  p << op.getOperationName() << ' ' << *op.getOperand(0) << '[' << op.offsets()
    << "][" << op.sizes() << "][" << op.strides() << ']';

  SmallVector<StringRef, 1> elidedAttrs = {
      SubViewOp::getOperandSegmentSizeAttr()};
  p.printOptionalAttrDict(op.getAttrs(), elidedAttrs);
  p << " : " << op.getOperand(0)->getType() << " to " << op.getType();
}

static LogicalResult verify(SubViewOp op) {
  auto baseType = op.getBaseMemRefType().cast<MemRefType>();
  auto subViewType = op.getType();

  // The rank of the base and result subview must match.
  if (baseType.getRank() != subViewType.getRank()) {
    return op.emitError(
        "expected rank of result type to match rank of base type ");
  }

  // The base memref and the view memref should be in the same memory space.
  if (baseType.getMemorySpace() != subViewType.getMemorySpace())
    return op.emitError("different memory spaces specified for base memref "
                        "type ")
           << baseType << " and subview memref type " << subViewType;

  // Verify that the base memref type has a strided layout map.
  int64_t baseOffset;
  SmallVector<int64_t, 4> baseStrides;
  if (failed(getStridesAndOffset(baseType, baseStrides, baseOffset)))
    return op.emitError("base type ") << subViewType << " is not strided";

  // Verify that the result memref type has a strided layout map.
  int64_t subViewOffset;
  SmallVector<int64_t, 4> subViewStrides;
  if (failed(getStridesAndOffset(subViewType, subViewStrides, subViewOffset)))
    return op.emitError("result type ") << subViewType << " is not strided";

  // Num offsets should either be zero or rank of memref.
  if (op.getNumOffsets() != 0 && op.getNumOffsets() != subViewType.getRank()) {
    return op.emitError("expected number of dynamic offsets specified to match "
                        "the rank of the result type ")
           << subViewType;
  }

  // Num sizes should either be zero or rank of memref.
  if (op.getNumSizes() != 0 && op.getNumSizes() != subViewType.getRank()) {
    return op.emitError("expected number of dynamic sizes specified to match "
                        "the rank of the result type ")
           << subViewType;
  }

  // Num strides should either be zero or rank of memref.
  if (op.getNumStrides() != 0 && op.getNumStrides() != subViewType.getRank()) {
    return op.emitError("expected number of dynamic strides specified to match "
                        "the rank of the result type ")
           << subViewType;
  }

  // Verify that if the shape of the subview type is static, then sizes are not
  // dynamic values, and vice versa.
  if ((subViewType.hasStaticShape() && op.getNumSizes() != 0) ||
      (op.getNumSizes() == 0 && !subViewType.hasStaticShape())) {
    return op.emitError("invalid to specify dynamic sizes when subview result "
                        "type is statically shaped and viceversa");
  }

  // Verify that if dynamic sizes are specified, then the result memref type
  // have full dynamic dimensions.
  if (op.getNumSizes() > 0) {
    if (llvm::any_of(subViewType.getShape(), [](int64_t dim) {
          return dim != ShapedType::kDynamicSize;
        })) {
      // TODO: This is based on the assumption that number of size arguments are
      // either 0, or the rank of the result type. It is possible to have more
      // fine-grained verification where only particular dimensions are
      // dynamic. That probably needs further changes to the shape op
      // specification.
      return op.emitError("expected shape of result type to be fully dynamic "
                          "when sizes are specified");
    }
  }

  // Verify that if dynamic offsets are specified or base memref has dynamic
  // offset or base memref has dynamic strides, then the subview offset is
  // dynamic.
  if ((op.getNumOffsets() > 0 ||
       baseOffset == MemRefType::getDynamicStrideOrOffset() ||
       llvm::is_contained(baseStrides,
                          MemRefType::getDynamicStrideOrOffset())) &&
      subViewOffset != MemRefType::getDynamicStrideOrOffset()) {
    return op.emitError(
        "expected result memref layout map to have dynamic offset");
  }

  // For now, verify that if dynamic strides are specified, then all the result
  // memref type have dynamic strides.
  if (op.getNumStrides() > 0) {
    if (llvm::any_of(subViewStrides, [](int64_t stride) {
          return stride != MemRefType::getDynamicStrideOrOffset();
        })) {
      return op.emitError("expected result type to have dynamic strides");
    }
  }

  // If any of the base memref has dynamic stride, then the corresponding
  // stride of the subview must also have dynamic stride.
  assert(baseStrides.size() == subViewStrides.size());
  for (auto stride : enumerate(baseStrides)) {
    if (stride.value() == MemRefType::getDynamicStrideOrOffset() &&
        subViewStrides[stride.index()] !=
            MemRefType::getDynamicStrideOrOffset()) {
      return op.emitError(
          "expected result type to have dynamic stride along a dimension if "
          "the base memref type has dynamic stride along that dimension");
    }
  }
  return success();
}

raw_ostream &mlir::operator<<(raw_ostream &os, SubViewOp::Range &range) {
  return os << "range " << *range.offset << ":" << *range.size << ":"
            << *range.stride;
}

SmallVector<SubViewOp::Range, 8> SubViewOp::getRanges() {
  SmallVector<Range, 8> res;
  unsigned rank = getType().getRank();
  res.reserve(rank);
  for (unsigned i = 0; i < rank; ++i)
    res.emplace_back(Range{*(offsets().begin() + i), *(sizes().begin() + i),
                           *(strides().begin() + i)});
  return res;
}

LogicalResult
SubViewOp::getStaticStrides(SmallVectorImpl<int64_t> &staticStrides) {
  // If the strides are dynamic return failure.
  if (getNumStrides())
    return failure();

  // When static, the stride operands can be retrieved by taking the strides of
  // the result of the subview op, and dividing the strides of the base memref.
  int64_t resultOffset, baseOffset;
  SmallVector<int64_t, 2> resultStrides, baseStrides;
  if (failed(
          getStridesAndOffset(getBaseMemRefType(), baseStrides, baseOffset)) ||
      llvm::is_contained(baseStrides, MemRefType::getDynamicStrideOrOffset()) ||
      failed(getStridesAndOffset(getType(), resultStrides, resultOffset)))
    return failure();

  assert(static_cast<int64_t>(resultStrides.size()) == getType().getRank() &&
         baseStrides.size() == resultStrides.size() &&
         "base and result memrefs must have the same rank");
  assert(!llvm::is_contained(resultStrides,
                             MemRefType::getDynamicStrideOrOffset()) &&
         "strides of subview op must be static, when there are no dynamic "
         "strides specified");
  staticStrides.resize(getType().getRank());
  for (auto resultStride : enumerate(resultStrides)) {
    auto baseStride = baseStrides[resultStride.index()];
    // The result stride is expected to be a multiple of the base stride. Abort
    // if that is not the case.
    if (resultStride.value() < baseStride ||
        resultStride.value() % baseStride != 0)
      return failure();
    staticStrides[resultStride.index()] = resultStride.value() / baseStride;
  }
  return success();
}

static bool hasConstantOffsetSizesAndStrides(MemRefType memrefType) {
  if (memrefType.getNumDynamicDims() > 0)
    return false;
  // Get offset and strides.
  int64_t offset;
  SmallVector<int64_t, 4> strides;
  if (failed(getStridesAndOffset(memrefType, strides, offset)))
    return false;
  // Return 'false' if any of offset or strides is dynamic.
  if (offset == MemRefType::getDynamicStrideOrOffset() ||
      llvm::is_contained(strides, MemRefType::getDynamicStrideOrOffset()))
    return false;
  return true;
}

namespace {

/// Pattern to rewrite a subview op with constant size arguments.
class SubViewOpShapeFolder final : public OpRewritePattern<SubViewOp> {
public:
  using OpRewritePattern<SubViewOp>::OpRewritePattern;

  PatternMatchResult matchAndRewrite(SubViewOp subViewOp,
                                     PatternRewriter &rewriter) const override {
    MemRefType subViewType = subViewOp.getType();
    // Follow all or nothing approach for shapes for now. If all the operands
    // for sizes are constants then fold it into the type of the result memref.
    if (subViewType.hasStaticShape() ||
        llvm::any_of(subViewOp.sizes(), [](Value operand) {
          return !matchPattern(operand, m_ConstantIndex());
        })) {
      return matchFailure();
    }
    SmallVector<int64_t, 4> staticShape(subViewOp.getNumSizes());
    for (auto size : llvm::enumerate(subViewOp.sizes())) {
      auto defOp = size.value()->getDefiningOp();
      assert(defOp);
      staticShape[size.index()] = cast<ConstantIndexOp>(defOp).getValue();
    }
    MemRefType newMemRefType = MemRefType::get(
        staticShape, subViewType.getElementType(), subViewType.getAffineMaps(),
        subViewType.getMemorySpace());
    auto newSubViewOp = rewriter.create<SubViewOp>(
        subViewOp.getLoc(), subViewOp.source(), subViewOp.offsets(),
        ArrayRef<Value>(), subViewOp.strides(), newMemRefType);
    // Insert a memref_cast for compatibility of the uses of the op.
    rewriter.replaceOpWithNewOp<MemRefCastOp>(subViewOp, newSubViewOp,
                                              subViewOp.getType());
    return matchSuccess();
  }
};

// Pattern to rewrite a subview op with constant stride arguments.
class SubViewOpStrideFolder final : public OpRewritePattern<SubViewOp> {
public:
  using OpRewritePattern<SubViewOp>::OpRewritePattern;

  PatternMatchResult matchAndRewrite(SubViewOp subViewOp,
                                     PatternRewriter &rewriter) const override {
    if (subViewOp.getNumStrides() == 0) {
      return matchFailure();
    }
    // Follow all or nothing approach for strides for now. If all the operands
    // for strides are constants then fold it into the strides of the result
    // memref.
    int64_t baseOffset, resultOffset;
    SmallVector<int64_t, 4> baseStrides, resultStrides;
    MemRefType subViewType = subViewOp.getType();
    if (failed(getStridesAndOffset(subViewOp.getBaseMemRefType(), baseStrides,
                                   baseOffset)) ||
        failed(getStridesAndOffset(subViewType, resultStrides, resultOffset)) ||
        llvm::is_contained(baseStrides,
                           MemRefType::getDynamicStrideOrOffset()) ||
        llvm::any_of(subViewOp.strides(), [](Value stride) {
          return !matchPattern(stride, m_ConstantIndex());
        })) {
      return matchFailure();
    }

    SmallVector<int64_t, 4> staticStrides(subViewOp.getNumStrides());
    for (auto stride : llvm::enumerate(subViewOp.strides())) {
      auto defOp = stride.value()->getDefiningOp();
      assert(defOp);
      assert(baseStrides[stride.index()] > 0);
      staticStrides[stride.index()] =
          cast<ConstantIndexOp>(defOp).getValue() * baseStrides[stride.index()];
    }
    AffineMap layoutMap = makeStridedLinearLayoutMap(
        staticStrides, resultOffset, rewriter.getContext());
    MemRefType newMemRefType =
        MemRefType::get(subViewType.getShape(), subViewType.getElementType(),
                        layoutMap, subViewType.getMemorySpace());
    auto newSubViewOp = rewriter.create<SubViewOp>(
        subViewOp.getLoc(), subViewOp.source(), subViewOp.offsets(),
        subViewOp.sizes(), ArrayRef<Value>(), newMemRefType);
    // Insert a memref_cast for compatibility of the uses of the op.
    rewriter.replaceOpWithNewOp<MemRefCastOp>(subViewOp, newSubViewOp,
                                              subViewOp.getType());
    return matchSuccess();
  }
};

// Pattern to rewrite a subview op with constant offset arguments.
class SubViewOpOffsetFolder final : public OpRewritePattern<SubViewOp> {
public:
  using OpRewritePattern<SubViewOp>::OpRewritePattern;

  PatternMatchResult matchAndRewrite(SubViewOp subViewOp,
                                     PatternRewriter &rewriter) const override {
    if (subViewOp.getNumOffsets() == 0) {
      return matchFailure();
    }
    // Follow all or nothing approach for offsets for now. If all the operands
    // for offsets are constants then fold it into the offset of the result
    // memref.
    int64_t baseOffset, resultOffset;
    SmallVector<int64_t, 4> baseStrides, resultStrides;
    MemRefType subViewType = subViewOp.getType();
    if (failed(getStridesAndOffset(subViewOp.getBaseMemRefType(), baseStrides,
                                   baseOffset)) ||
        failed(getStridesAndOffset(subViewType, resultStrides, resultOffset)) ||
        llvm::is_contained(baseStrides,
                           MemRefType::getDynamicStrideOrOffset()) ||
        baseOffset == MemRefType::getDynamicStrideOrOffset() ||
        llvm::any_of(subViewOp.offsets(), [](Value stride) {
          return !matchPattern(stride, m_ConstantIndex());
        })) {
      return matchFailure();
    }

    auto staticOffset = baseOffset;
    for (auto offset : llvm::enumerate(subViewOp.offsets())) {
      auto defOp = offset.value()->getDefiningOp();
      assert(defOp);
      assert(baseStrides[offset.index()] > 0);
      staticOffset +=
          cast<ConstantIndexOp>(defOp).getValue() * baseStrides[offset.index()];
    }

    AffineMap layoutMap = makeStridedLinearLayoutMap(
        resultStrides, staticOffset, rewriter.getContext());
    MemRefType newMemRefType =
        MemRefType::get(subViewType.getShape(), subViewType.getElementType(),
                        layoutMap, subViewType.getMemorySpace());
    auto newSubViewOp = rewriter.create<SubViewOp>(
        subViewOp.getLoc(), subViewOp.source(), ArrayRef<Value>(),
        subViewOp.sizes(), subViewOp.strides(), newMemRefType);
    // Insert a memref_cast for compatibility of the uses of the op.
    rewriter.replaceOpWithNewOp<MemRefCastOp>(subViewOp, newSubViewOp,
                                              subViewOp.getType());
    return matchSuccess();
  }
};

} // end anonymous namespace

void SubViewOp::getCanonicalizationPatterns(OwningRewritePatternList &results,
                                            MLIRContext *context) {
  results.insert<SubViewOpShapeFolder, SubViewOpStrideFolder,
                 SubViewOpOffsetFolder>(context);
}

//===----------------------------------------------------------------------===//
// ZeroExtendIOp
//===----------------------------------------------------------------------===//

static LogicalResult verify(ZeroExtendIOp op) {
  auto srcType = getElementTypeOrSelf(op.getOperand()->getType());
  auto dstType = getElementTypeOrSelf(op.getType());

  if (srcType.isa<IndexType>())
    return op.emitError() << srcType << " is not a valid operand type";
  if (dstType.isa<IndexType>())
    return op.emitError() << dstType << " is not a valid result type";

  if (srcType.cast<IntegerType>().getWidth() >=
      dstType.cast<IntegerType>().getWidth())
    return op.emitError("result type ")
           << dstType << " must be wider than operand type " << srcType;

  return success();
}

//===----------------------------------------------------------------------===//
// FPExtOp
//===----------------------------------------------------------------------===//

bool FPExtOp::areCastCompatible(Type a, Type b) {
  if (auto fa = a.dyn_cast<FloatType>())
    if (auto fb = b.dyn_cast<FloatType>())
      return fa.getWidth() < fb.getWidth();
  return false;
}

//===----------------------------------------------------------------------===//
// FPTruncOp
//===----------------------------------------------------------------------===//

bool FPTruncOp::areCastCompatible(Type a, Type b) {
  if (auto fa = a.dyn_cast<FloatType>())
    if (auto fb = b.dyn_cast<FloatType>())
      return fa.getWidth() > fb.getWidth();
  return false;
}

//===----------------------------------------------------------------------===//
// TableGen'd op method definitions
//===----------------------------------------------------------------------===//

#define GET_OP_CLASSES
#include "mlir/Dialect/StandardOps/Ops.cpp.inc"<|MERGE_RESOLUTION|>--- conflicted
+++ resolved
@@ -2446,12 +2446,7 @@
     if (failed(getStridesAndOffset(memrefType, oldStrides, oldOffset)))
       return matchFailure();
 
-<<<<<<< HEAD
-    SmallVector<ValuePtr, 4> newOperands;
-=======
     SmallVector<Value, 4> newOperands;
-    SmallVector<Value, 4> droppedOperands;
->>>>>>> 01308262
 
     // Fold dynamic offset operand if it is produced by a constant.
     auto dynamicOffset = viewOp.getDynamicOffset();
