//===- jit-runner.cpp - MLIR CPU Execution Driver Library -----------------===//
//
// Copyright 2019 The MLIR Authors.
//
// Licensed under the Apache License, Version 2.0 (the "License");
// you may not use this file except in compliance with the License.
// You may obtain a copy of the License at
//
//   http://www.apache.org/licenses/LICENSE-2.0
//
// Unless required by applicable law or agreed to in writing, software
// distributed under the License is distributed on an "AS IS" BASIS,
// WITHOUT WARRANTIES OR CONDITIONS OF ANY KIND, either express or implied.
// See the License for the specific language governing permissions and
// limitations under the License.
// =============================================================================
//
// This is a library that provides a shared implementation for command line
// utilities that execute an MLIR file on the CPU by translating MLIR to LLVM
// IR before JIT-compiling and executing the latter.
//
// The translation can be customized by providing an MLIR to MLIR
// transformation.
//===----------------------------------------------------------------------===//

#include "mlir/Support/JitRunner.h"

#include "mlir/Conversion/StandardToLLVM/ConvertStandardToLLVMPass.h"
#include "mlir/Dialect/LLVMIR/LLVMDialect.h"
#include "mlir/ExecutionEngine/ExecutionEngine.h"
#include "mlir/ExecutionEngine/MemRefUtils.h"
#include "mlir/ExecutionEngine/OptUtils.h"
#include "mlir/IR/MLIRContext.h"
#include "mlir/IR/Module.h"
#include "mlir/IR/StandardTypes.h"
#include "mlir/Parser.h"
#include "mlir/Pass/Pass.h"
#include "mlir/Pass/PassManager.h"
#include "mlir/Support/FileUtilities.h"
#include "mlir/Transforms/Passes.h"

#include "llvm/ADT/STLExtras.h"
#include "llvm/ExecutionEngine/Orc/JITTargetMachineBuilder.h"
#include "llvm/IR/IRBuilder.h"
#include "llvm/IR/LLVMContext.h"
#include "llvm/IR/LegacyPassNameParser.h"
#include "llvm/IR/Module.h"
#include "llvm/Support/CommandLine.h"
#include "llvm/Support/FileUtilities.h"
#include "llvm/Support/InitLLVM.h"
#include "llvm/Support/SourceMgr.h"
#include "llvm/Support/StringSaver.h"
#include "llvm/Support/TargetSelect.h"
#include "llvm/Support/ToolOutputFile.h"
#include <numeric>

using namespace mlir;
using llvm::Error;

static llvm::cl::opt<std::string> inputFilename(llvm::cl::Positional,
                                                llvm::cl::desc("<input file>"),
                                                llvm::cl::init("-"));
static llvm::cl::opt<std::string>
    initValue("init-value", llvm::cl::desc("Initial value of MemRef elements"),
              llvm::cl::value_desc("<float value>"), llvm::cl::init("0.0"));
static llvm::cl::opt<std::string>
    mainFuncName("e", llvm::cl::desc("The function to be called"),
                 llvm::cl::value_desc("<function name>"),
                 llvm::cl::init("main"));
static llvm::cl::opt<std::string> mainFuncType(
    "entry-point-result",
    llvm::cl::desc("Textual description of the function type to be called"),
    llvm::cl::value_desc("f32 | memrefs | void"), llvm::cl::init("memrefs"));

static llvm::cl::OptionCategory optFlags("opt-like flags");

// CLI list of pass information
static llvm::cl::list<const llvm::PassInfo *, bool, llvm::PassNameParser>
    llvmPasses(llvm::cl::desc("LLVM optimizing passes to run"),
               llvm::cl::cat(optFlags));

// CLI variables for -On options.
static llvm::cl::opt<bool> optO0("O0", llvm::cl::desc("Run opt O0 passes"),
                                 llvm::cl::cat(optFlags));
static llvm::cl::opt<bool> optO1("O1", llvm::cl::desc("Run opt O1 passes"),
                                 llvm::cl::cat(optFlags));
static llvm::cl::opt<bool> optO2("O2", llvm::cl::desc("Run opt O2 passes"),
                                 llvm::cl::cat(optFlags));
static llvm::cl::opt<bool> optO3("O3", llvm::cl::desc("Run opt O3 passes"),
                                 llvm::cl::cat(optFlags));

static llvm::cl::OptionCategory clOptionsCategory("linking options");
static llvm::cl::list<std::string>
    clSharedLibs("shared-libs", llvm::cl::desc("Libraries to link dynamically"),
                 llvm::cl::ZeroOrMore, llvm::cl::MiscFlags::CommaSeparated,
                 llvm::cl::cat(clOptionsCategory));

// CLI variables for debugging.
static llvm::cl::opt<bool> dumpObjectFile(
    "dump-object-file",
    llvm::cl::desc("Dump JITted-compiled object to file <input file>.o"));

static OwningModuleRef parseMLIRInput(StringRef inputFilename,
                                      MLIRContext *context) {
  // Set up the input file.
  std::string errorMessage;
  auto file = openInputFile(inputFilename, &errorMessage);
  if (!file) {
    llvm::errs() << errorMessage << "\n";
    return nullptr;
  }

  llvm::SourceMgr sourceMgr;
  sourceMgr.AddNewSourceBuffer(std::move(file), llvm::SMLoc());
  return OwningModuleRef(parseSourceFile(sourceMgr, context));
}

// Initialize the relevant subsystems of LLVM.
static void initializeLLVM() {
  llvm::InitializeNativeTarget();
  llvm::InitializeNativeTargetAsmPrinter();
}

static inline Error make_string_error(const llvm::Twine &message) {
  return llvm::make_error<llvm::StringError>(message.str(),
                                             llvm::inconvertibleErrorCode());
}

static void printOneMemRef(Type t, void *val) {
  auto memRefType = t.cast<MemRefType>();
  auto shape = memRefType.getShape();
  int64_t size = std::accumulate(shape.begin(), shape.end(), 1,
                                 std::multiplies<int64_t>());
  for (int64_t i = 0; i < size; ++i) {
    llvm::outs() << reinterpret_cast<StaticFloatMemRef *>(val)->data[i] << ' ';
  }
  llvm::outs() << '\n';
}

static void printMemRefArguments(ArrayRef<Type> argTypes,
                                 ArrayRef<Type> resTypes,
                                 ArrayRef<void *> args) {
  auto properArgs = args.take_front(argTypes.size());
  for (const auto &kvp : llvm::zip(argTypes, properArgs)) {
    auto type = std::get<0>(kvp);
    auto val = std::get<1>(kvp);
    printOneMemRef(type, val);
  }

  auto results = args.drop_front(argTypes.size());
  for (const auto &kvp : llvm::zip(resTypes, results)) {
    auto type = std::get<0>(kvp);
    auto val = std::get<1>(kvp);
    printOneMemRef(type, val);
  }
}

// Calls the passes necessary to convert affine and standard dialects to the
// LLVM IR dialect.
// Currently, these passes are:
// - CSE
// - canonicalization
// - affine to standard lowering
// - standard to llvm lowering
static LogicalResult convertAffineStandardToLLVMIR(ModuleOp module) {
  PassManager manager;
  manager.addPass(mlir::createCanonicalizerPass());
  manager.addPass(mlir::createCSEPass());
  manager.addPass(mlir::createLowerAffinePass());
  manager.addPass(mlir::createConvertToLLVMIRPass());
  return manager.run(module);
}

<<<<<<< HEAD
static Error compileAndRunEntryPointFunction(
    ModuleOp module, StringRef entryPoint,
    std::function<llvm::Error(llvm::Module *)> transformer, void **data) {
  // Create the JIT object cache that will be used to retrieve the JIT-compiled
  // code and dump it to object file.
  std::unique_ptr<MLIRObjectCache> objectCache;
  if (dumpObjectFile)
    objectCache = std::make_unique<MLIRObjectCache>();

  SmallVector<StringRef, 4> libs(clSharedLibs.begin(), clSharedLibs.end());
  auto expectedEngine = mlir::ExecutionEngine::create(module, transformer, libs,
                                                      objectCache.get());
=======
// JIT-compile the given module and run "entryPoint" with "args" as arguments.
static Error
compileAndExecute(ModuleOp module, StringRef entryPoint,
                  std::function<llvm::Error(llvm::Module *)> transformer,
                  void **args) {
  SmallVector<StringRef, 4> libs(clSharedLibs.begin(), clSharedLibs.end());
  auto expectedEngine =
      mlir::ExecutionEngine::create(module, transformer, libs);
>>>>>>> cd292624
  if (!expectedEngine)
    return expectedEngine.takeError();

  auto engine = std::move(*expectedEngine);
  auto expectedFPtr = engine->lookup(entryPoint);
  if (!expectedFPtr)
    return expectedFPtr.takeError();
<<<<<<< HEAD

  if (dumpObjectFile)
    objectCache->dumpToObjectFile(inputFilename + ".o");

  void (*fptr)(void **) = *expectedFPtr;
  (*fptr)(data);
=======
  void (*fptr)(void **) = *expectedFPtr;
  (*fptr)(args);
>>>>>>> cd292624

  return Error::success();
}

<<<<<<< HEAD
=======
static Error compileAndExecuteVoidFunction(
    ModuleOp module, StringRef entryPoint,
    std::function<llvm::Error(llvm::Module *)> transformer) {
  FuncOp mainFunction = module.lookupSymbol<FuncOp>(entryPoint);
  if (!mainFunction || mainFunction.getBlocks().empty())
    return make_string_error("entry point not found");
  void *empty = nullptr;
  return compileAndExecute(module, entryPoint, transformer, &empty);
}

>>>>>>> cd292624
static Error compileAndExecuteFunctionWithMemRefs(
    ModuleOp module, StringRef entryPoint,
    std::function<llvm::Error(llvm::Module *)> transformer) {
  FuncOp mainFunction = module.lookupSymbol<FuncOp>(entryPoint);
  if (!mainFunction || mainFunction.getBlocks().empty()) {
    return make_string_error("entry point not found");
  }

  // Store argument and result types of the original function necessary to
  // pretty print the results, because the function itself will be rewritten
  // to use the LLVM dialect.
  SmallVector<Type, 8> argTypes =
      llvm::to_vector<8>(mainFunction.getType().getInputs());
  SmallVector<Type, 8> resTypes =
      llvm::to_vector<8>(mainFunction.getType().getResults());

  float init = std::stof(initValue.getValue());

  auto expectedArguments = allocateMemRefArguments(mainFunction, init);
  if (!expectedArguments)
    return expectedArguments.takeError();

  if (failed(convertAffineStandardToLLVMIR(module)))
    return make_string_error("conversion to the LLVM IR dialect failed");

<<<<<<< HEAD
  if (auto error = compileAndRunEntryPointFunction(
          module, entryPoint, transformer, expectedArguments->data()))
=======
  if (auto error = compileAndExecute(module, entryPoint, transformer,
                                     expectedArguments->data()))
>>>>>>> cd292624
    return error;

  printMemRefArguments(argTypes, resTypes, *expectedArguments);
  freeMemRefArguments(*expectedArguments);
  return Error::success();
}

static Error compileAndExecuteSingleFloatReturnFunction(
    ModuleOp module, StringRef entryPoint,
    std::function<llvm::Error(llvm::Module *)> transformer) {
  FuncOp mainFunction = module.lookupSymbol<FuncOp>(entryPoint);
  if (!mainFunction || mainFunction.isExternal()) {
    return make_string_error("entry point not found");
  }

  if (!mainFunction.getType().getInputs().empty())
    return make_string_error("function inputs not supported");

  if (mainFunction.getType().getResults().size() != 1)
    return make_string_error("only single f32 function result supported");

  auto t = mainFunction.getType().getResults()[0].dyn_cast<LLVM::LLVMType>();
  if (!t)
    return make_string_error("only single llvm.f32 function result supported");
  auto *llvmTy = t.getUnderlyingType();
  if (llvmTy != llvmTy->getFloatTy(llvmTy->getContext()))
    return make_string_error("only single llvm.f32 function result supported");

  float res;
  struct {
    void *data;
  } data;
  data.data = &res;
<<<<<<< HEAD
  if (auto error = compileAndRunEntryPointFunction(module, entryPoint,
                                                   transformer, (void **)&data))
=======
  if (auto error =
          compileAndExecute(module, entryPoint, transformer, (void **)&data))
>>>>>>> cd292624
    return error;

  // Intentional printing of the output so we can test.
  llvm::outs() << res;

  return Error::success();
}

// Entry point for all CPU runners. Expects the common argc/argv arguments for
// standard C++ main functions and an mlirTransformer.
// The latter is applied after parsing the input into MLIR IR and before passing
// the MLIR module to the ExecutionEngine.
int mlir::JitRunnerMain(
    int argc, char **argv,
    llvm::function_ref<LogicalResult(mlir::ModuleOp)> mlirTransformer) {
  llvm::InitLLVM y(argc, argv);

  initializeLLVM();
  mlir::initializeLLVMPasses();

  llvm::SmallVector<std::reference_wrapper<llvm::cl::opt<bool>>, 4> optFlags{
      optO0, optO1, optO2, optO3};

  llvm::cl::ParseCommandLineOptions(argc, argv, "MLIR CPU execution driver\n");

  llvm::SmallVector<const llvm::PassInfo *, 4> passes;
  llvm::Optional<unsigned> optLevel;
  unsigned optCLIPosition = 0;
  // Determine if there is an optimization flag present, and its CLI position
  // (optCLIPosition).
  for (unsigned j = 0; j < 4; ++j) {
    auto &flag = optFlags[j].get();
    if (flag) {
      optLevel = j;
      optCLIPosition = flag.getPosition();
      break;
    }
  }
  // Generate vector of pass information, plus the index at which we should
  // insert any optimization passes in that vector (optPosition).
  unsigned optPosition = 0;
  for (unsigned i = 0, e = llvmPasses.size(); i < e; ++i) {
    passes.push_back(llvmPasses[i]);
    if (optCLIPosition < llvmPasses.getPosition(i)) {
      optPosition = i;
      optCLIPosition = UINT_MAX; // To ensure we never insert again
    }
  }

  MLIRContext context;
  auto m = parseMLIRInput(inputFilename, &context);
  if (!m) {
    llvm::errs() << "could not parse the input IR\n";
    return 1;
  }

  if (mlirTransformer)
    if (failed(mlirTransformer(m.get())))
      return EXIT_FAILURE;

  auto tmBuilderOrError = llvm::orc::JITTargetMachineBuilder::detectHost();
  if (!tmBuilderOrError) {
    llvm::errs() << "Failed to create a JITTargetMachineBuilder for the host\n";
    return EXIT_FAILURE;
  }
  auto tmOrError = tmBuilderOrError->createTargetMachine();
  if (!tmOrError) {
    llvm::errs() << "Failed to create a TargetMachine for the host\n";
    return EXIT_FAILURE;
  }

  auto transformer = mlir::makeLLVMPassesTransformer(
      passes, optLevel, /*targetMachine=*/tmOrError->get(), optPosition);

  // Get the function used to compile and execute the module.
  using CompileAndExecuteFnT = Error (*)(
      ModuleOp, StringRef, std::function<llvm::Error(llvm::Module *)>);
  auto compileAndExecuteFn =
      llvm::StringSwitch<CompileAndExecuteFnT>(mainFuncType.getValue())
          .Case("f32", compileAndExecuteSingleFloatReturnFunction)
          .Case("memrefs", compileAndExecuteFunctionWithMemRefs)
          .Case("void", compileAndExecuteVoidFunction)
          .Default(nullptr);

  Error error =
      compileAndExecuteFn
          ? compileAndExecuteFn(m.get(), mainFuncName.getValue(), transformer)
          : make_string_error("unsupported function type");

  int exitCode = EXIT_SUCCESS;
  llvm::handleAllErrors(std::move(error),
                        [&exitCode](const llvm::ErrorInfoBase &info) {
                          llvm::errs() << "Error: ";
                          info.log(llvm::errs());
                          llvm::errs() << '\n';
                          exitCode = EXIT_FAILURE;
                        });

  return exitCode;
}<|MERGE_RESOLUTION|>--- conflicted
+++ resolved
@@ -171,20 +171,6 @@
   return manager.run(module);
 }
 
-<<<<<<< HEAD
-static Error compileAndRunEntryPointFunction(
-    ModuleOp module, StringRef entryPoint,
-    std::function<llvm::Error(llvm::Module *)> transformer, void **data) {
-  // Create the JIT object cache that will be used to retrieve the JIT-compiled
-  // code and dump it to object file.
-  std::unique_ptr<MLIRObjectCache> objectCache;
-  if (dumpObjectFile)
-    objectCache = std::make_unique<MLIRObjectCache>();
-
-  SmallVector<StringRef, 4> libs(clSharedLibs.begin(), clSharedLibs.end());
-  auto expectedEngine = mlir::ExecutionEngine::create(module, transformer, libs,
-                                                      objectCache.get());
-=======
 // JIT-compile the given module and run "entryPoint" with "args" as arguments.
 static Error
 compileAndExecute(ModuleOp module, StringRef entryPoint,
@@ -193,7 +179,6 @@
   SmallVector<StringRef, 4> libs(clSharedLibs.begin(), clSharedLibs.end());
   auto expectedEngine =
       mlir::ExecutionEngine::create(module, transformer, libs);
->>>>>>> cd292624
   if (!expectedEngine)
     return expectedEngine.takeError();
 
@@ -201,23 +186,16 @@
   auto expectedFPtr = engine->lookup(entryPoint);
   if (!expectedFPtr)
     return expectedFPtr.takeError();
-<<<<<<< HEAD
 
   if (dumpObjectFile)
     objectCache->dumpToObjectFile(inputFilename + ".o");
 
   void (*fptr)(void **) = *expectedFPtr;
-  (*fptr)(data);
-=======
-  void (*fptr)(void **) = *expectedFPtr;
   (*fptr)(args);
->>>>>>> cd292624
 
   return Error::success();
 }
 
-<<<<<<< HEAD
-=======
 static Error compileAndExecuteVoidFunction(
     ModuleOp module, StringRef entryPoint,
     std::function<llvm::Error(llvm::Module *)> transformer) {
@@ -228,7 +206,6 @@
   return compileAndExecute(module, entryPoint, transformer, &empty);
 }
 
->>>>>>> cd292624
 static Error compileAndExecuteFunctionWithMemRefs(
     ModuleOp module, StringRef entryPoint,
     std::function<llvm::Error(llvm::Module *)> transformer) {
@@ -254,13 +231,8 @@
   if (failed(convertAffineStandardToLLVMIR(module)))
     return make_string_error("conversion to the LLVM IR dialect failed");
 
-<<<<<<< HEAD
-  if (auto error = compileAndRunEntryPointFunction(
-          module, entryPoint, transformer, expectedArguments->data()))
-=======
   if (auto error = compileAndExecute(module, entryPoint, transformer,
                                      expectedArguments->data()))
->>>>>>> cd292624
     return error;
 
   printMemRefArguments(argTypes, resTypes, *expectedArguments);
@@ -294,13 +266,8 @@
     void *data;
   } data;
   data.data = &res;
-<<<<<<< HEAD
-  if (auto error = compileAndRunEntryPointFunction(module, entryPoint,
-                                                   transformer, (void **)&data))
-=======
   if (auto error =
           compileAndExecute(module, entryPoint, transformer, (void **)&data))
->>>>>>> cd292624
     return error;
 
   // Intentional printing of the output so we can test.
