//===- DialectConversion.cpp - MLIR dialect conversion generic pass -------===//
//
// Part of the MLIR Project, under the Apache License v2.0 with LLVM Exceptions.
// See https://llvm.org/LICENSE.txt for license information.
// SPDX-License-Identifier: Apache-2.0 WITH LLVM-exception
//
//===----------------------------------------------------------------------===//

#include "mlir/Transforms/DialectConversion.h"
#include "mlir/IR/Block.h"
#include "mlir/IR/BlockAndValueMapping.h"
#include "mlir/IR/Builders.h"
#include "mlir/IR/Function.h"
#include "mlir/IR/Module.h"
#include "mlir/Transforms/Utils.h"
#include "llvm/ADT/SetVector.h"
#include "llvm/ADT/SmallPtrSet.h"
#include "llvm/Support/Debug.h"

using namespace mlir;
using namespace mlir::detail;

#define DEBUG_TYPE "dialect-conversion"

/// Recursively collect all of the operations to convert from within 'region'.
/// If 'target' is nonnull, operations that are recursively legal have their
/// regions pre-filtered to avoid considering them for legalization.
static LogicalResult
computeConversionSet(iterator_range<Region::iterator> region,
                     Location regionLoc, std::vector<Operation *> &toConvert,
                     ConversionTarget *target = nullptr) {
  if (llvm::empty(region))
    return success();

  // Traverse starting from the entry block.
  SmallVector<Block *, 16> worklist(1, &*region.begin());
  DenseSet<Block *> visitedBlocks;
  visitedBlocks.insert(worklist.front());
  while (!worklist.empty()) {
    Block *block = worklist.pop_back_val();

    // Compute the conversion set of each of the nested operations.
    for (Operation &op : *block) {
      toConvert.emplace_back(&op);

      // Don't check this operation's children for conversion if the operation
      // is recursively legal.
      auto legalityInfo = target ? target->isLegal(&op)
                                 : Optional<ConversionTarget::LegalOpDetails>();
      if (legalityInfo && legalityInfo->isRecursivelyLegal)
        continue;
      for (auto &region : op.getRegions())
        computeConversionSet(region.getBlocks(), region.getLoc(), toConvert,
                             target);
    }

    // Recurse to children that haven't been visited.
    for (Block *succ : block->getSuccessors())
      if (visitedBlocks.insert(succ).second)
        worklist.push_back(succ);
  }

  // Check that all blocks in the region were visited.
  if (llvm::any_of(llvm::drop_begin(region, 1),
                   [&](Block &block) { return !visitedBlocks.count(&block); }))
    return emitError(regionLoc, "unreachable blocks were not converted");
  return success();
}

//===----------------------------------------------------------------------===//
// Multi-Level Value Mapper
//===----------------------------------------------------------------------===//

namespace {
/// This class wraps a BlockAndValueMapping to provide recursive lookup
/// functionality, i.e. we will traverse if the mapped value also has a mapping.
struct ConversionValueMapping {
  /// Lookup a mapped value within the map. If a mapping for the provided value
  /// does not exist then return the provided value.
  Value lookupOrDefault(Value from) const;

  /// Map a value to the one provided.
  void map(Value oldVal, Value newVal) { mapping.map(oldVal, newVal); }

  /// Drop the last mapping for the given value.
  void erase(Value value) { mapping.erase(value); }

private:
  /// Current value mappings.
  BlockAndValueMapping mapping;
};
} // end anonymous namespace

/// Lookup a mapped value within the map. If a mapping for the provided value
/// does not exist then return the provided value.
Value ConversionValueMapping::lookupOrDefault(Value from) const {
  // If this value had a valid mapping, unmap that value as well in the case
  // that it was also replaced.
  while (auto mappedValue = mapping.lookupOrNull(from))
    from = mappedValue;
  return from;
}

//===----------------------------------------------------------------------===//
// ArgConverter
//===----------------------------------------------------------------------===//
namespace {
/// This class provides a simple interface for converting the types of block
/// arguments. This is done by creating a new block that contains the new legal
/// types and extracting the block that contains the old illegal types to allow
/// for undoing pending rewrites in the case of failure.
struct ArgConverter {
  ArgConverter(TypeConverter *typeConverter, PatternRewriter &rewriter)
      : loc(rewriter.getUnknownLoc()), typeConverter(typeConverter),
        rewriter(rewriter) {}

  /// This structure contains the information pertaining to an argument that has
  /// been converted.
  struct ConvertedArgInfo {
    ConvertedArgInfo(unsigned newArgIdx, unsigned newArgSize,
                     Value castValue = nullptr)
        : newArgIdx(newArgIdx), newArgSize(newArgSize), castValue(castValue) {}

    /// The start index of in the new argument list that contains arguments that
    /// replace the original.
    unsigned newArgIdx;

    /// The number of arguments that replaced the original argument.
    unsigned newArgSize;

    /// The cast value that was created to cast from the new arguments to the
    /// old. This only used if 'newArgSize' > 1.
    Value castValue;
  };

  /// This structure contains information pertaining to a block that has had its
  /// signature converted.
  struct ConvertedBlockInfo {
    ConvertedBlockInfo(Block *origBlock) : origBlock(origBlock) {}

    /// The original block that was requested to have its signature converted.
    Block *origBlock;

    /// The conversion information for each of the arguments. The information is
    /// None if the argument was dropped during conversion.
    SmallVector<Optional<ConvertedArgInfo>, 1> argInfo;
  };

  /// Return if the signature of the given block has already been converted.
  bool hasBeenConverted(Block *block) const {
    return conversionInfo.count(block);
  }

  //===--------------------------------------------------------------------===//
  // Rewrite Application
  //===--------------------------------------------------------------------===//

  /// Erase any rewrites registered for the blocks within the given operation
  /// which is about to be removed. This merely drops the rewrites without
  /// undoing them.
  void notifyOpRemoved(Operation *op);

  /// Cleanup and undo any generated conversions for the arguments of block.
  /// This method replaces the new block with the original, reverting the IR to
  /// its original state.
  void discardRewrites(Block *block);

  /// Fully replace uses of the old arguments with the new, materializing cast
  /// operations as necessary.
  // FIXME(riverriddle) The 'mapping' parameter is only necessary because the
  // implementation of replaceUsesOfBlockArgument is buggy.
  void applyRewrites(ConversionValueMapping &mapping);

  //===--------------------------------------------------------------------===//
  // Conversion
  //===--------------------------------------------------------------------===//

  /// Attempt to convert the signature of the given block, if successful a new
  /// block is returned containing the new arguments. On failure, nullptr is
  /// returned.
  Block *convertSignature(Block *block, ConversionValueMapping &mapping);

  /// Apply the given signature conversion on the given block. The new block
  /// containing the updated signature is returned.
  Block *applySignatureConversion(
      Block *block, TypeConverter::SignatureConversion &signatureConversion,
      ConversionValueMapping &mapping);

  /// Insert a new conversion into the cache.
  void insertConversion(Block *newBlock, ConvertedBlockInfo &&info);

  /// A collection of blocks that have had their arguments converted.
  llvm::MapVector<Block *, ConvertedBlockInfo> conversionInfo;

  /// A mapping from valid regions, to those containing the original blocks of a
  /// conversion.
  DenseMap<Region *, std::unique_ptr<Region>> regionMapping;

  /// An instance of the unknown location that is used when materializing
  /// conversions.
  Location loc;

  /// The type converter to use when changing types.
  TypeConverter *typeConverter;

  /// The pattern rewriter to use when materializing conversions.
  PatternRewriter &rewriter;
};
} // end anonymous namespace

//===----------------------------------------------------------------------===//
// Rewrite Application

void ArgConverter::notifyOpRemoved(Operation *op) {
  for (Region &region : op->getRegions()) {
    for (Block &block : region) {
      // Drop any rewrites from within.
      for (Operation &nestedOp : block)
        if (nestedOp.getNumRegions())
          notifyOpRemoved(&nestedOp);

      // Check if this block was converted.
      auto it = conversionInfo.find(&block);
      if (it == conversionInfo.end())
        return;

      // Drop all uses of the original arguments and delete the original block.
      Block *origBlock = it->second.origBlock;
      for (BlockArgument arg : origBlock->getArguments())
        arg->dropAllUses();
      conversionInfo.erase(it);
    }
  }
}

void ArgConverter::discardRewrites(Block *block) {
  auto it = conversionInfo.find(block);
  if (it == conversionInfo.end())
    return;
  Block *origBlock = it->second.origBlock;

  // Drop all uses of the new block arguments and replace uses of the new block.
  for (int i = block->getNumArguments() - 1; i >= 0; --i)
    block->getArgument(i)->dropAllUses();
  block->replaceAllUsesWith(origBlock);

  // Move the operations back the original block and the delete the new block.
  origBlock->getOperations().splice(origBlock->end(), block->getOperations());
  origBlock->moveBefore(block);
  block->erase();

  conversionInfo.erase(it);
}

void ArgConverter::applyRewrites(ConversionValueMapping &mapping) {
  for (auto &info : conversionInfo) {
    Block *newBlock = info.first;
    ConvertedBlockInfo &blockInfo = info.second;
    Block *origBlock = blockInfo.origBlock;

    // Process the remapping for each of the original arguments.
    for (unsigned i = 0, e = origBlock->getNumArguments(); i != e; ++i) {
      Optional<ConvertedArgInfo> &argInfo = blockInfo.argInfo[i];
      BlockArgument origArg = origBlock->getArgument(i);

      // Handle the case of a 1->0 value mapping.
      if (!argInfo) {
        // If a replacement value was given for this argument, use that to
        // replace all uses.
        auto argReplacementValue = mapping.lookupOrDefault(origArg);
        if (argReplacementValue != origArg) {
          origArg->replaceAllUsesWith(argReplacementValue);
          continue;
        }
        // If there are any dangling uses then replace the argument with one
        // generated by the type converter. This is necessary as the cast must
        // persist in the IR after conversion.
        if (!origArg->use_empty()) {
          rewriter.setInsertionPointToStart(newBlock);
          auto *newOp = typeConverter->materializeConversion(
              rewriter, origArg->getType(), llvm::None, loc);
          origArg->replaceAllUsesWith(newOp->getResult(0));
        }
        continue;
      }

      // If mapping is 1-1, replace the remaining uses and drop the cast
      // operation.
      // FIXME(riverriddle) This should check that the result type and operand
      // type are the same, otherwise it should force a conversion to be
      // materialized.
      if (argInfo->newArgSize == 1) {
        origArg->replaceAllUsesWith(
            mapping.lookupOrDefault(newBlock->getArgument(argInfo->newArgIdx)));
        continue;
      }

      // Otherwise this is a 1->N value mapping.
      Value castValue = argInfo->castValue;
      assert(argInfo->newArgSize > 1 && castValue && "expected 1->N mapping");

      // If the argument is still used, replace it with the generated cast.
      if (!origArg->use_empty())
        origArg->replaceAllUsesWith(mapping.lookupOrDefault(castValue));

      // If all users of the cast were removed, we can drop it. Otherwise, keep
      // the operation alive and let the user handle any remaining usages.
      if (castValue->use_empty())
        castValue->getDefiningOp()->erase();
    }
  }
}

//===----------------------------------------------------------------------===//
// Conversion

Block *ArgConverter::convertSignature(Block *block,
                                      ConversionValueMapping &mapping) {
  if (auto conversion = typeConverter->convertBlockSignature(block))
    return applySignatureConversion(block, *conversion, mapping);
  return nullptr;
}

Block *ArgConverter::applySignatureConversion(
    Block *block, TypeConverter::SignatureConversion &signatureConversion,
    ConversionValueMapping &mapping) {
  // If no arguments are being changed or added, there is nothing to do.
  unsigned origArgCount = block->getNumArguments();
  auto convertedTypes = signatureConversion.getConvertedTypes();
  if (origArgCount == 0 && convertedTypes.empty())
    return block;

  // Split the block at the beginning to get a new block to use for the updated
  // signature.
  Block *newBlock = block->splitBlock(block->begin());
  block->replaceAllUsesWith(newBlock);

  SmallVector<Value, 4> newArgRange(newBlock->addArguments(convertedTypes));
  ArrayRef<Value> newArgs(newArgRange);

  // Remap each of the original arguments as determined by the signature
  // conversion.
  ConvertedBlockInfo info(block);
  info.argInfo.resize(origArgCount);

  OpBuilder::InsertionGuard guard(rewriter);
  rewriter.setInsertionPointToStart(newBlock);
  for (unsigned i = 0; i != origArgCount; ++i) {
    auto inputMap = signatureConversion.getInputMapping(i);
    if (!inputMap)
      continue;
    BlockArgument origArg = block->getArgument(i);

    // If inputMap->replacementValue is not nullptr, then the argument is
    // dropped and a replacement value is provided to be the remappedValue.
    if (inputMap->replacementValue) {
      assert(inputMap->size == 0 &&
             "invalid to provide a replacement value when the argument isn't "
             "dropped");
      mapping.map(origArg, inputMap->replacementValue);
      continue;
    }

    // If this is a 1->1 mapping, then map the argument directly.
    if (inputMap->size == 1) {
      mapping.map(origArg, newArgs[inputMap->inputNo]);
      info.argInfo[i] = ConvertedArgInfo(inputMap->inputNo, inputMap->size);
      continue;
    }

    // Otherwise, this is a 1->N mapping. Call into the provided type converter
    // to pack the new values.
    auto replArgs = newArgs.slice(inputMap->inputNo, inputMap->size);
    Operation *cast = typeConverter->materializeConversion(
        rewriter, origArg->getType(), replArgs, loc);
    assert(cast->getNumResults() == 1 &&
           cast->getNumOperands() == replArgs.size());
    mapping.map(origArg, cast->getResult(0));
    info.argInfo[i] =
        ConvertedArgInfo(inputMap->inputNo, inputMap->size, cast->getResult(0));
  }

  // Remove the original block from the region and return the new one.
  insertConversion(newBlock, std::move(info));
  return newBlock;
}

void ArgConverter::insertConversion(Block *newBlock,
                                    ConvertedBlockInfo &&info) {
  // Get a region to insert the old block.
  Region *region = newBlock->getParent();
  std::unique_ptr<Region> &mappedRegion = regionMapping[region];
  if (!mappedRegion)
    mappedRegion = std::make_unique<Region>(region->getParentOp());

  // Move the original block to the mapped region and emplace the conversion.
  mappedRegion->getBlocks().splice(mappedRegion->end(), region->getBlocks(),
                                   info.origBlock->getIterator());
  conversionInfo.insert({newBlock, std::move(info)});
}

//===----------------------------------------------------------------------===//
// ConversionPatternRewriterImpl
//===----------------------------------------------------------------------===//
namespace {
/// This class contains a snapshot of the current conversion rewriter state.
/// This is useful when saving and undoing a set of rewrites.
struct RewriterState {
  RewriterState(unsigned numCreatedOps, unsigned numReplacements,
                unsigned numBlockActions, unsigned numIgnoredOperations,
                unsigned numRootUpdates)
      : numCreatedOps(numCreatedOps), numReplacements(numReplacements),
        numBlockActions(numBlockActions),
        numIgnoredOperations(numIgnoredOperations),
        numRootUpdates(numRootUpdates) {}

  /// The current number of created operations.
  unsigned numCreatedOps;

  /// The current number of replacements queued.
  unsigned numReplacements;

  /// The current number of block actions performed.
  unsigned numBlockActions;

  /// The current number of ignored operations.
  unsigned numIgnoredOperations;

  /// The current number of operations that were updated in place.
  unsigned numRootUpdates;
};

/// The state of an operation that was updated by a pattern in-place. This
/// contains all of the necessary information to reconstruct an operation that
/// was updated in place.
class OperationTransactionState {
public:
  OperationTransactionState() = default;
  OperationTransactionState(Operation *op)
      : op(op), loc(op->getLoc()), attrs(op->getAttrList()),
        operands(op->operand_begin(), op->operand_end()),
        successors(op->successor_begin(), op->successor_end()) {}

  /// Discard the transaction state and reset the state of the original
  /// operation.
  void resetOperation() const {
    op->setLoc(loc);
    op->setAttrs(attrs);
    op->setOperands(operands);
    for (auto it : llvm::enumerate(successors))
      op->setSuccessor(it.value(), it.index());
  }

  /// Return the original operation of this state.
  Operation *getOperation() const { return op; }

private:
  Operation *op;
  LocationAttr loc;
  NamedAttributeList attrs;
  SmallVector<Value, 8> operands;
  SmallVector<Block *, 2> successors;
};
} // end anonymous namespace

namespace mlir {
namespace detail {
struct ConversionPatternRewriterImpl {
  /// This class represents one requested operation replacement via 'replaceOp'.
  struct OpReplacement {
    OpReplacement() = default;
    OpReplacement(Operation *op, ValueRange newValues)
        : op(op), newValues(newValues.begin(), newValues.end()) {}

    Operation *op;
    SmallVector<Value, 2> newValues;
  };

  /// The kind of the block action performed during the rewrite.  Actions can be
  /// undone if the conversion fails.
  enum class BlockActionKind { Create, Move, Split, TypeConversion };

  /// Original position of the given block in its parent region.  We cannot use
  /// a region iterator because it could have been invalidated by other region
  /// operations since the position was stored.
  struct BlockPosition {
    Region *region;
    Region::iterator::difference_type position;
  };

  /// The storage class for an undoable block action (one of BlockActionKind),
  /// contains the information necessary to undo this action.
  struct BlockAction {
    static BlockAction getCreate(Block *block) {
      return {BlockActionKind::Create, block, {}};
    }
    static BlockAction getMove(Block *block, BlockPosition originalPos) {
      return {BlockActionKind::Move, block, {originalPos}};
    }
    static BlockAction getSplit(Block *block, Block *originalBlock) {
      BlockAction action{BlockActionKind::Split, block, {}};
      action.originalBlock = originalBlock;
      return action;
    }
    static BlockAction getTypeConversion(Block *block) {
      return BlockAction{BlockActionKind::TypeConversion, block, {}};
    }

    // The action kind.
    BlockActionKind kind;

    // A pointer to the block that was created by the action.
    Block *block;

    union {
      // In use if kind == BlockActionKind::Move and contains a pointer to the
      // region that originally contained the block as well as the position of
      // the block in that region.
      BlockPosition originalPosition;
      // In use if kind == BlockActionKind::Split and contains a pointer to the
      // block that was split into two parts.
      Block *originalBlock;
    };
  };

  ConversionPatternRewriterImpl(PatternRewriter &rewriter,
                                TypeConverter *converter)
      : argConverter(converter, rewriter) {}

  /// Return the current state of the rewriter.
  RewriterState getCurrentState();

  /// Reset the state of the rewriter to a previously saved point.
  void resetState(RewriterState state);

  /// Undo the block actions (motions, splits) one by one in reverse order until
  /// "numActionsToKeep" actions remains.
  void undoBlockActions(unsigned numActionsToKeep = 0);

  /// Cleanup and destroy any generated rewrite operations. This method is
  /// invoked when the conversion process fails.
  void discardRewrites();

  /// Apply all requested operation rewrites. This method is invoked when the
  /// conversion process succeeds.
  void applyRewrites();

  /// Convert the signature of the given block.
  LogicalResult convertBlockSignature(Block *block);

  /// Apply a signature conversion on the given region.
  Block *
  applySignatureConversion(Region *region,
                           TypeConverter::SignatureConversion &conversion);

  /// PatternRewriter hook for replacing the results of an operation.
  void replaceOp(Operation *op, ValueRange newValues);

  /// Notifies that a block was split.
  void notifySplitBlock(Block *block, Block *continuation);

  /// Notifies that the blocks of a region are about to be moved.
  void notifyRegionIsBeingInlinedBefore(Region &region, Region &parent,
                                        Region::iterator before);

  /// Notifies that the blocks of a region were cloned into another.
  void notifyRegionWasClonedBefore(iterator_range<Region::iterator> &blocks,
                                   Location origRegionLoc);

  /// Remap the given operands to those with potentially different types.
  void remapValues(Operation::operand_range operands,
                   SmallVectorImpl<Value> &remapped);

  /// Returns true if the given operation is ignored, and does not need to be
  /// converted.
  bool isOpIgnored(Operation *op) const;

  /// Recursively marks the nested operations under 'op' as ignored. This
  /// removes them from being considered for legalization.
  void markNestedOpsIgnored(Operation *op);

  // Mapping between replaced values that differ in type. This happens when
  // replacing a value with one of a different type.
  ConversionValueMapping mapping;

  /// Utility used to convert block arguments.
  ArgConverter argConverter;

  /// Ordered vector of all of the newly created operations during conversion.
  std::vector<Operation *> createdOps;

  /// Ordered vector of any requested operation replacements.
  SmallVector<OpReplacement, 4> replacements;

  /// Ordered list of block operations (creations, splits, motions).
  SmallVector<BlockAction, 4> blockActions;

  /// A set of operations that have been erased/replaced/etc that should no
  /// longer be considered for legalization. This is not meant to be an
  /// exhaustive list of all operations, but the minimal set that can be used to
  /// detect if a given operation should be `ignored`. For example, we may add
  /// the operations that define non-empty regions to the set, but not any of
  /// the others. This simplifies the amount of memory needed as we can query if
  /// the parent operation was ignored.
  llvm::SetVector<Operation *> ignoredOps;

  /// A transaction state for each of operations that were updated in-place.
  SmallVector<OperationTransactionState, 4> rootUpdates;

#ifndef NDEBUG
  /// A set of operations that have pending updates. This tracking isn't
  /// strictly necessary, and is thus only active during debug builds for extra
  /// verification.
  SmallPtrSet<Operation *, 1> pendingRootUpdates;
#endif
};
} // end namespace detail
} // end namespace mlir

RewriterState ConversionPatternRewriterImpl::getCurrentState() {
  return RewriterState(createdOps.size(), replacements.size(),
                       blockActions.size(), ignoredOps.size(),
                       rootUpdates.size());
}

void ConversionPatternRewriterImpl::resetState(RewriterState state) {
  // Reset any operations that were updated in place.
  for (unsigned i = state.numRootUpdates, e = rootUpdates.size(); i != e; ++i)
    rootUpdates[i].resetOperation();
  rootUpdates.resize(state.numRootUpdates);

  // Undo any block actions.
  undoBlockActions(state.numBlockActions);

  // Reset any replaced operations and undo any saved mappings.
  for (auto &repl : llvm::drop_begin(replacements, state.numReplacements))
    for (auto result : repl.op->getResults())
      mapping.erase(result);
  replacements.resize(state.numReplacements);

  // Pop all of the newly created operations.
  while (createdOps.size() != state.numCreatedOps) {
    createdOps.back()->erase();
    createdOps.pop_back();
  }

  // Pop all of the recorded ignored operations that are no longer valid.
  while (ignoredOps.size() != state.numIgnoredOperations)
    ignoredOps.pop_back();
}

void ConversionPatternRewriterImpl::undoBlockActions(
    unsigned numActionsToKeep) {
  for (auto &action :
       llvm::reverse(llvm::drop_begin(blockActions, numActionsToKeep))) {
    switch (action.kind) {
    // Delete the created block.
    case BlockActionKind::Create: {
      // Unlink all of the operations within this block, they will be deleted
      // separately.
      auto &blockOps = action.block->getOperations();
      while (!blockOps.empty())
        blockOps.remove(blockOps.begin());
      action.block->dropAllDefinedValueUses();
      action.block->erase();
      break;
    }
    // Move the block back to its original position.
    case BlockActionKind::Move: {
      Region *originalRegion = action.originalPosition.region;
      originalRegion->getBlocks().splice(
          std::next(originalRegion->begin(), action.originalPosition.position),
          action.block->getParent()->getBlocks(), action.block);
      break;
    }
    // Merge back the block that was split out.
    case BlockActionKind::Split: {
      action.originalBlock->getOperations().splice(
          action.originalBlock->end(), action.block->getOperations());
      action.block->dropAllDefinedValueUses();
      action.block->erase();
      break;
    }
    // Undo the type conversion.
    case BlockActionKind::TypeConversion: {
      argConverter.discardRewrites(action.block);
      break;
    }
    }
  }
  blockActions.resize(numActionsToKeep);
}

void ConversionPatternRewriterImpl::discardRewrites() {
  // Reset any operations that were updated in place.
  for (auto &state : rootUpdates)
    state.resetOperation();

  undoBlockActions();

  // Remove any newly created ops.
  for (auto *op : llvm::reverse(createdOps))
    op->erase();
}

void ConversionPatternRewriterImpl::applyRewrites() {
  // Apply all of the rewrites replacements requested during conversion.
  for (auto &repl : replacements) {
    for (unsigned i = 0, e = repl.newValues.size(); i != e; ++i) {
      if (auto newValue = repl.newValues[i])
        repl.op->getResult(i)->replaceAllUsesWith(
            mapping.lookupOrDefault(newValue));
    }

    // If this operation defines any regions, drop any pending argument
    // rewrites.
    if (argConverter.typeConverter && repl.op->getNumRegions())
      argConverter.notifyOpRemoved(repl.op);
  }

  // In a second pass, erase all of the replaced operations in reverse. This
  // allows processing nested operations before their parent region is
  // destroyed.
  for (auto &repl : llvm::reverse(replacements))
    repl.op->erase();

  argConverter.applyRewrites(mapping);
}

LogicalResult
ConversionPatternRewriterImpl::convertBlockSignature(Block *block) {
  // Check to see if this block should not be converted:
  // * There is no type converter.
  // * The block has already been converted.
  // * This is an entry block, these are converted explicitly via patterns.
  if (!argConverter.typeConverter || argConverter.hasBeenConverted(block) ||
      !block->getParent() || block->isEntryBlock())
    return success();

  // Otherwise, try to convert the block signature.
  Block *newBlock = argConverter.convertSignature(block, mapping);
  if (newBlock)
    blockActions.push_back(BlockAction::getTypeConversion(newBlock));
  return success(newBlock);
}

Block *ConversionPatternRewriterImpl::applySignatureConversion(
    Region *region, TypeConverter::SignatureConversion &conversion) {
  if (!region->empty()) {
    Block *newEntry = argConverter.applySignatureConversion(
        &region->front(), conversion, mapping);
    blockActions.push_back(BlockAction::getTypeConversion(newEntry));
    return newEntry;
  }
  return nullptr;
}

void ConversionPatternRewriterImpl::replaceOp(Operation *op,
                                              ValueRange newValues) {
  assert(newValues.size() == op->getNumResults());

  // Create mappings for each of the new result values.
  for (unsigned i = 0, e = newValues.size(); i < e; ++i)
    if (auto repl = newValues[i])
      mapping.map(op->getResult(i), repl);

  // Record the requested operation replacement.
  replacements.emplace_back(op, newValues);

  /// Mark this operation as recursively ignored so that we don't need to
  /// convert any nested operations.
  markNestedOpsIgnored(op);
}

void ConversionPatternRewriterImpl::notifySplitBlock(Block *block,
                                                     Block *continuation) {
  blockActions.push_back(BlockAction::getSplit(continuation, block));
}

void ConversionPatternRewriterImpl::notifyRegionIsBeingInlinedBefore(
    Region &region, Region &parent, Region::iterator before) {
  for (auto &pair : llvm::enumerate(region)) {
    Block &block = pair.value();
    unsigned position = pair.index();
    blockActions.push_back(BlockAction::getMove(&block, {&region, position}));
  }
}

void ConversionPatternRewriterImpl::notifyRegionWasClonedBefore(
    iterator_range<Region::iterator> &blocks, Location origRegionLoc) {
  for (Block &block : blocks)
    blockActions.push_back(BlockAction::getCreate(&block));

  // Compute the conversion set for the inlined region.
  auto result = computeConversionSet(blocks, origRegionLoc, createdOps);

  // This original region has already had its conversion set computed, so there
  // shouldn't be any new failures.
  (void)result;
  assert(succeeded(result) && "expected region to have no unreachable blocks");
}

void ConversionPatternRewriterImpl::remapValues(
    Operation::operand_range operands, SmallVectorImpl<Value> &remapped) {
  remapped.reserve(llvm::size(operands));
  for (Value operand : operands)
    remapped.push_back(mapping.lookupOrDefault(operand));
}

bool ConversionPatternRewriterImpl::isOpIgnored(Operation *op) const {
  // Check to see if this operation or its parent were ignored.
  return ignoredOps.count(op) || ignoredOps.count(op->getParentOp());
}

void ConversionPatternRewriterImpl::markNestedOpsIgnored(Operation *op) {
  // Walk this operation and collect nested operations that define non-empty
  // regions. We mark such operations as 'ignored' so that we know we don't have
  // to convert them, or their nested ops.
  if (op->getNumRegions() == 0)
    return;
  op->walk([&](Operation *op) {
    if (llvm::any_of(op->getRegions(),
                     [](Region &region) { return !region.empty(); }))
      ignoredOps.insert(op);
  });
}

//===----------------------------------------------------------------------===//
// ConversionPatternRewriter
//===----------------------------------------------------------------------===//

ConversionPatternRewriter::ConversionPatternRewriter(MLIRContext *ctx,
                                                     TypeConverter *converter)
    : PatternRewriter(ctx),
      impl(new detail::ConversionPatternRewriterImpl(*this, converter)) {}
ConversionPatternRewriter::~ConversionPatternRewriter() {}

/// PatternRewriter hook for replacing the results of an operation.
void ConversionPatternRewriter::replaceOp(Operation *op,
                                          ValueRange newValues) {
  LLVM_DEBUG(llvm::dbgs() << "** Replacing operation : " << op->getName()
                          << "\n");
  impl->replaceOp(op, newValues);
}

/// PatternRewriter hook for erasing a dead operation. The uses of this
/// operation *must* be made dead by the end of the conversion process,
/// otherwise an assert will be issued.
void ConversionPatternRewriter::eraseOp(Operation *op) {
  LLVM_DEBUG(llvm::dbgs() << "** Erasing operation : " << op->getName()
                          << "\n");
<<<<<<< HEAD
  SmallVector<ValuePtr, 1> nullRepls(op->getNumResults(), nullptr);
  impl->replaceOp(op, nullRepls);
=======
  SmallVector<Value, 1> nullRepls(op->getNumResults(), nullptr);
  impl->replaceOp(op, nullRepls, /*valuesToRemoveIfDead=*/llvm::None);
>>>>>>> 01308262
}

/// Apply a signature conversion to the entry block of the given region.
Block *ConversionPatternRewriter::applySignatureConversion(
    Region *region, TypeConverter::SignatureConversion &conversion) {
  return impl->applySignatureConversion(region, conversion);
}

void ConversionPatternRewriter::replaceUsesOfBlockArgument(BlockArgument from,
                                                           Value to) {
  for (auto &u : from->getUses()) {
    if (u.getOwner() == to->getDefiningOp())
      continue;
    u.getOwner()->replaceUsesOfWith(from, to);
  }
  impl->mapping.map(impl->mapping.lookupOrDefault(from), to);
}

/// Return the converted value that replaces 'key'. Return 'key' if there is
/// no such a converted value.
Value ConversionPatternRewriter::getRemappedValue(Value key) {
  return impl->mapping.lookupOrDefault(key);
}

/// PatternRewriter hook for splitting a block into two parts.
Block *ConversionPatternRewriter::splitBlock(Block *block,
                                             Block::iterator before) {
  auto *continuation = PatternRewriter::splitBlock(block, before);
  impl->notifySplitBlock(block, continuation);
  return continuation;
}

/// PatternRewriter hook for merging a block into another.
void ConversionPatternRewriter::mergeBlocks(Block *source, Block *dest,
                                            ValueRange argValues) {
  // TODO(riverriddle) This requires fixing the implementation of
  // 'replaceUsesOfBlockArgument', which currently isn't undoable.
  llvm_unreachable("block merging updates are currently not supported");
}

/// PatternRewriter hook for moving blocks out of a region.
void ConversionPatternRewriter::inlineRegionBefore(Region &region,
                                                   Region &parent,
                                                   Region::iterator before) {
  impl->notifyRegionIsBeingInlinedBefore(region, parent, before);
  PatternRewriter::inlineRegionBefore(region, parent, before);
}

/// PatternRewriter hook for cloning blocks of one region into another.
void ConversionPatternRewriter::cloneRegionBefore(
    Region &region, Region &parent, Region::iterator before,
    BlockAndValueMapping &mapping) {
  if (region.empty())
    return;
  PatternRewriter::cloneRegionBefore(region, parent, before, mapping);

  // Collect the range of the cloned blocks.
  auto clonedBeginIt = mapping.lookup(&region.front())->getIterator();
  auto clonedBlocks = llvm::make_range(clonedBeginIt, before);
  impl->notifyRegionWasClonedBefore(clonedBlocks, region.getLoc());
}

/// PatternRewriter hook for creating a new operation.
Operation *ConversionPatternRewriter::insert(Operation *op) {
  LLVM_DEBUG(llvm::dbgs() << "** Inserting operation : " << op->getName()
                          << "\n");
  impl->createdOps.push_back(op);
  return OpBuilder::insert(op);
}

/// PatternRewriter hook for updating the root operation in-place.
void ConversionPatternRewriter::startRootUpdate(Operation *op) {
#ifndef NDEBUG
  impl->pendingRootUpdates.insert(op);
#endif
  impl->rootUpdates.emplace_back(op);
}

/// PatternRewriter hook for updating the root operation in-place.
void ConversionPatternRewriter::finalizeRootUpdate(Operation *op) {
  // There is nothing to do here, we only need to track the operation at the
  // start of the update.
#ifndef NDEBUG
  assert(impl->pendingRootUpdates.erase(op) &&
         "operation did not have a pending in-place update");
#endif
}

/// PatternRewriter hook for updating the root operation in-place.
void ConversionPatternRewriter::cancelRootUpdate(Operation *op) {
#ifndef NDEBUG
  assert(impl->pendingRootUpdates.erase(op) &&
         "operation did not have a pending in-place update");
#endif
  // Erase the last update for this operation.
  auto stateHasOp = [op](const auto &it) { return it.getOperation() == op; };
  auto &rootUpdates = impl->rootUpdates;
  auto it = llvm::find_if(llvm::reverse(rootUpdates), stateHasOp);
  rootUpdates.erase(rootUpdates.begin() + (rootUpdates.rend() - it));
}

/// Return a reference to the internal implementation.
detail::ConversionPatternRewriterImpl &ConversionPatternRewriter::getImpl() {
  return *impl;
}

//===----------------------------------------------------------------------===//
// Conversion Patterns
//===----------------------------------------------------------------------===//

/// Attempt to match and rewrite the IR root at the specified operation.
PatternMatchResult
ConversionPattern::matchAndRewrite(Operation *op,
                                   PatternRewriter &rewriter) const {
  SmallVector<Value, 4> operands;
  auto &dialectRewriter = static_cast<ConversionPatternRewriter &>(rewriter);
  dialectRewriter.getImpl().remapValues(op->getOperands(), operands);

  // If this operation has no successors, invoke the rewrite directly.
  if (op->getNumSuccessors() == 0)
    return matchAndRewrite(op, operands, dialectRewriter);

  // Otherwise, we need to remap the successors.
  SmallVector<Block *, 2> destinations;
  destinations.reserve(op->getNumSuccessors());

  SmallVector<ArrayRef<Value>, 2> operandsPerDestination;
  unsigned firstSuccessorOperand = op->getSuccessorOperandIndex(0);
  for (unsigned i = 0, seen = 0, e = op->getNumSuccessors(); i < e; ++i) {
    destinations.push_back(op->getSuccessor(i));

    // Lookup the successors operands.
    unsigned n = op->getNumSuccessorOperands(i);
    operandsPerDestination.push_back(
        llvm::makeArrayRef(operands.data() + firstSuccessorOperand + seen, n));
    seen += n;
  }

  // Rewrite the operation.
  return matchAndRewrite(
      op,
      llvm::makeArrayRef(operands.data(),
                         operands.data() + firstSuccessorOperand),
      destinations, operandsPerDestination, dialectRewriter);
}

//===----------------------------------------------------------------------===//
// OperationLegalizer
//===----------------------------------------------------------------------===//

namespace {
/// A set of rewrite patterns that can be used to legalize a given operation.
using LegalizationPatterns = SmallVector<RewritePattern *, 1>;

/// This class defines a recursive operation legalizer.
class OperationLegalizer {
public:
  using LegalizationAction = ConversionTarget::LegalizationAction;

  OperationLegalizer(ConversionTarget &targetInfo,
                     const OwningRewritePatternList &patterns)
      : target(targetInfo) {
    buildLegalizationGraph(patterns);
    computeLegalizationGraphBenefit();
  }

  /// Returns if the given operation is known to be illegal on the target.
  bool isIllegal(Operation *op) const;

  /// Attempt to legalize the given operation. Returns success if the operation
  /// was legalized, failure otherwise.
  LogicalResult legalize(Operation *op, ConversionPatternRewriter &rewriter);

  /// Returns the conversion target in use by the legalizer.
  ConversionTarget &getTarget() { return target; }

private:
  /// Attempt to legalize the given operation by folding it.
  LogicalResult legalizeWithFold(Operation *op,
                                 ConversionPatternRewriter &rewriter);

  /// Attempt to legalize the given operation by applying the provided pattern.
  /// Returns success if the operation was legalized, failure otherwise.
  LogicalResult legalizePattern(Operation *op, RewritePattern *pattern,
                                ConversionPatternRewriter &rewriter);

  /// Build an optimistic legalization graph given the provided patterns. This
  /// function populates 'legalizerPatterns' with the operations that are not
  /// directly legal, but may be transitively legal for the current target given
  /// the provided patterns.
  void buildLegalizationGraph(const OwningRewritePatternList &patterns);

  /// Compute the benefit of each node within the computed legalization graph.
  /// This orders the patterns within 'legalizerPatterns' based upon two
  /// criteria:
  ///  1) Prefer patterns that have the lowest legalization depth, i.e.
  ///     represent the more direct mapping to the target.
  ///  2) When comparing patterns with the same legalization depth, prefer the
  ///     pattern with the highest PatternBenefit. This allows for users to
  ///     prefer specific legalizations over others.
  void computeLegalizationGraphBenefit();

  /// The current set of patterns that have been applied.
  SmallPtrSet<RewritePattern *, 8> appliedPatterns;

  /// The set of legality information for operations transitively supported by
  /// the target.
  DenseMap<OperationName, LegalizationPatterns> legalizerPatterns;

  /// The legalization information provided by the target.
  ConversionTarget &target;
};
} // namespace

bool OperationLegalizer::isIllegal(Operation *op) const {
  // Check if the target explicitly marked this operation as illegal.
  return target.getOpAction(op->getName()) == LegalizationAction::Illegal;
}

LogicalResult
OperationLegalizer::legalize(Operation *op,
                             ConversionPatternRewriter &rewriter) {
  LLVM_DEBUG(llvm::dbgs() << "Legalizing operation : " << op->getName()
                          << "\n");

  // Check if this operation is legal on the target.
  if (auto legalityInfo = target.isLegal(op)) {
    LLVM_DEBUG(llvm::dbgs()
               << "-- Success : Operation marked legal by the target\n");
    // If this operation is recursively legal, mark its children as ignored so
    // that we don't consider them for legalization.
    if (legalityInfo->isRecursivelyLegal) {
      LLVM_DEBUG(llvm::dbgs() << "-- Success : Operation is recursively legal; "
                                 "Skipping internals\n");
      rewriter.getImpl().markNestedOpsIgnored(op);
    }
    return success();
  }

  // Check to see if the operation is ignored and doesn't need to be converted.
  if (rewriter.getImpl().isOpIgnored(op)) {
    LLVM_DEBUG(llvm::dbgs()
               << "-- Success : Operation marked ignored during conversion\n");
    return success();
  }

  // If the operation isn't legal, try to fold it in-place.
  // TODO(riverriddle) Should we always try to do this, even if the op is
  // already legal?
  if (succeeded(legalizeWithFold(op, rewriter))) {
    LLVM_DEBUG(llvm::dbgs() << "-- Success : Operation was folded\n");
    return success();
  }

  // Otherwise, we need to apply a legalization pattern to this operation.
  auto it = legalizerPatterns.find(op->getName());
  if (it == legalizerPatterns.end()) {
    LLVM_DEBUG(llvm::dbgs() << "-- FAIL : no known legalization path.\n");
    return failure();
  }

  // The patterns are sorted by expected benefit, so try to apply each in-order.
  for (auto *pattern : it->second)
    if (succeeded(legalizePattern(op, pattern, rewriter)))
      return success();

  LLVM_DEBUG(llvm::dbgs() << "-- FAIL : no matched legalization pattern.\n");
  return failure();
}

LogicalResult
OperationLegalizer::legalizeWithFold(Operation *op,
                                     ConversionPatternRewriter &rewriter) {
  auto &rewriterImpl = rewriter.getImpl();
  RewriterState curState = rewriterImpl.getCurrentState();

  // Try to fold the operation.
  SmallVector<Value, 2> replacementValues;
  rewriter.setInsertionPoint(op);
  if (failed(rewriter.tryFold(op, replacementValues)))
    return failure();

  // Insert a replacement for 'op' with the folded replacement values.
  rewriter.replaceOp(op, replacementValues);

  // Recursively legalize any new constant operations.
  for (unsigned i = curState.numCreatedOps, e = rewriterImpl.createdOps.size();
       i != e; ++i) {
    Operation *cstOp = rewriterImpl.createdOps[i];
    if (failed(legalize(cstOp, rewriter))) {
      LLVM_DEBUG(llvm::dbgs() << "-- FAIL: Generated folding constant '"
                              << cstOp->getName() << "' was illegal.\n");
      rewriterImpl.resetState(curState);
      return failure();
    }
  }
  return success();
}

LogicalResult
OperationLegalizer::legalizePattern(Operation *op, RewritePattern *pattern,
                                    ConversionPatternRewriter &rewriter) {
  LLVM_DEBUG({
    llvm::dbgs() << "-* Applying rewrite pattern '" << op->getName() << " -> (";
    interleaveComma(pattern->getGeneratedOps(), llvm::dbgs());
    llvm::dbgs() << ")'.\n";
  });

  // Ensure that we don't cycle by not allowing the same pattern to be
  // applied twice in the same recursion stack.
  // TODO(riverriddle) We could eventually converge, but that requires more
  // complicated analysis.
  if (!appliedPatterns.insert(pattern).second) {
    LLVM_DEBUG(llvm::dbgs() << "-- FAIL: Pattern was already applied.\n");
    return failure();
  }

  auto &rewriterImpl = rewriter.getImpl();
  RewriterState curState = rewriterImpl.getCurrentState();
  auto cleanupFailure = [&] {
    // Reset the rewriter state and pop this pattern.
    rewriterImpl.resetState(curState);
    appliedPatterns.erase(pattern);
    return failure();
  };

  // Try to rewrite with the given pattern.
  rewriter.setInsertionPoint(op);
  auto matchedPattern = pattern->matchAndRewrite(op, rewriter);
#ifndef NDEBUG
  assert(rewriterImpl.pendingRootUpdates.empty() && "dangling root updates");
#endif

  if (!matchedPattern) {
    LLVM_DEBUG(llvm::dbgs() << "-- FAIL: Pattern failed to match.\n");
    return cleanupFailure();
  }

  // If the pattern moved or created any blocks, try to legalize their types.
  // This ensures that the types of the block arguments are legal for the region
  // they were moved into.
  for (unsigned i = curState.numBlockActions,
                e = rewriterImpl.blockActions.size();
       i != e; ++i) {
    auto &action = rewriterImpl.blockActions[i];
    if (action.kind ==
        ConversionPatternRewriterImpl::BlockActionKind::TypeConversion)
      continue;

    // Convert the block signature.
    if (failed(rewriterImpl.convertBlockSignature(action.block))) {
      LLVM_DEBUG(llvm::dbgs()
                 << "-- FAIL: failed to convert types of moved block.\n");
      return cleanupFailure();
    }
  }

  // Check all of the replacements to ensure that the pattern actually replaced
  // the root operation. We also mark any other replaced ops as 'dead' so that
  // we don't try to legalize them later.
  bool replacedRoot = false;
  for (unsigned i = curState.numReplacements,
                e = rewriterImpl.replacements.size();
       i != e; ++i) {
    Operation *replacedOp = rewriterImpl.replacements[i].op;
    if (replacedOp == op)
      replacedRoot = true;
    else
      rewriterImpl.ignoredOps.insert(replacedOp);
  }

  // Check that the root was either updated or replace.
  auto updatedRootInPlace = [&] {
    return llvm::any_of(
        llvm::drop_begin(rewriterImpl.rootUpdates, curState.numRootUpdates),
        [op](auto &state) { return state.getOperation() == op; });
  };
  (void)replacedRoot;
  (void)updatedRootInPlace;
  assert((replacedRoot || updatedRootInPlace()) &&
         "expected pattern to replace the root operation");

  // Recursively legalize each of the operations updated in place.
  for (unsigned i = curState.numRootUpdates,
                e = rewriterImpl.rootUpdates.size();
       i != e; ++i) {
    auto &state = rewriterImpl.rootUpdates[i];
    if (failed(legalize(state.getOperation(), rewriter))) {
      LLVM_DEBUG(llvm::dbgs() << "-- FAIL: Operation updated in-place '"
                              << op->getName() << "' was illegal.\n");
      return cleanupFailure();
    }
  }

  // Recursively legalize each of the new operations.
  for (unsigned i = curState.numCreatedOps, e = rewriterImpl.createdOps.size();
       i != e; ++i) {
    Operation *op = rewriterImpl.createdOps[i];
    if (failed(legalize(op, rewriter))) {
      LLVM_DEBUG(llvm::dbgs() << "-- FAIL: Generated operation '"
                              << op->getName() << "' was illegal.\n");
      return cleanupFailure();
    }
  }

  appliedPatterns.erase(pattern);
  return success();
}

void OperationLegalizer::buildLegalizationGraph(
    const OwningRewritePatternList &patterns) {
  // A mapping between an operation and a set of operations that can be used to
  // generate it.
  DenseMap<OperationName, SmallPtrSet<OperationName, 2>> parentOps;
  // A mapping between an operation and any currently invalid patterns it has.
  DenseMap<OperationName, SmallPtrSet<RewritePattern *, 2>> invalidPatterns;
  // A worklist of patterns to consider for legality.
  llvm::SetVector<RewritePattern *> patternWorklist;

  // Build the mapping from operations to the parent ops that may generate them.
  for (auto &pattern : patterns) {
    auto root = pattern->getRootKind();

    // Skip operations that are always known to be legal.
    if (target.getOpAction(root) == LegalizationAction::Legal)
      continue;

    // Add this pattern to the invalid set for the root op and record this root
    // as a parent for any generated operations.
    invalidPatterns[root].insert(pattern.get());
    for (auto op : pattern->getGeneratedOps())
      parentOps[op].insert(root);

    // Add this pattern to the worklist.
    patternWorklist.insert(pattern.get());
  }

  while (!patternWorklist.empty()) {
    auto *pattern = patternWorklist.pop_back_val();

    // Check to see if any of the generated operations are invalid.
    if (llvm::any_of(pattern->getGeneratedOps(), [&](OperationName op) {
          Optional<LegalizationAction> action = target.getOpAction(op);
          return !legalizerPatterns.count(op) &&
                 (!action || action == LegalizationAction::Illegal);
        }))
      continue;

    // Otherwise, if all of the generated operation are valid, this op is now
    // legal so add all of the child patterns to the worklist.
    legalizerPatterns[pattern->getRootKind()].push_back(pattern);
    invalidPatterns[pattern->getRootKind()].erase(pattern);

    // Add any invalid patterns of the parent operations to see if they have now
    // become legal.
    for (auto op : parentOps[pattern->getRootKind()])
      patternWorklist.set_union(invalidPatterns[op]);
  }
}

void OperationLegalizer::computeLegalizationGraphBenefit() {
  // The smallest pattern depth, when legalizing an operation.
  DenseMap<OperationName, unsigned> minPatternDepth;

  // Compute the minimum legalization depth for a given operation.
  std::function<unsigned(OperationName)> computeDepth = [&](OperationName op) {
    // Check for existing depth.
    auto depthIt = minPatternDepth.find(op);
    if (depthIt != minPatternDepth.end())
      return depthIt->second;

    // If a mapping for this operation does not exist, then this operation
    // is always legal. Return 0 as the depth for a directly legal operation.
    auto opPatternsIt = legalizerPatterns.find(op);
    if (opPatternsIt == legalizerPatterns.end() || opPatternsIt->second.empty())
      return 0u;

    // Initialize the depth to the maximum value.
    unsigned minDepth = std::numeric_limits<unsigned>::max();

    // Record this initial depth in case we encounter this op again when
    // recursively computing the depth.
    minPatternDepth.try_emplace(op, minDepth);

    // Compute the depth for each pattern used to legalize this operation.
    SmallVector<std::pair<RewritePattern *, unsigned>, 4> patternsByDepth;
    patternsByDepth.reserve(opPatternsIt->second.size());
    for (RewritePattern *pattern : opPatternsIt->second) {
      unsigned depth = 0;
      for (auto generatedOp : pattern->getGeneratedOps())
        depth = std::max(depth, computeDepth(generatedOp) + 1);
      patternsByDepth.emplace_back(pattern, depth);

      // Update the min depth for this operation.
      minDepth = std::min(minDepth, depth);
    }

    // Update the pattern depth.
    minPatternDepth[op] = minDepth;

    // If the operation only has one legalization pattern, there is no need to
    // sort them.
    if (patternsByDepth.size() == 1)
      return minDepth;

    // Sort the patterns by those likely to be the most beneficial.
    llvm::array_pod_sort(
        patternsByDepth.begin(), patternsByDepth.end(),
        [](const std::pair<RewritePattern *, unsigned> *lhs,
           const std::pair<RewritePattern *, unsigned> *rhs) {
          // First sort by the smaller pattern legalization depth.
          if (lhs->second != rhs->second)
            return llvm::array_pod_sort_comparator<unsigned>(&lhs->second,
                                                             &rhs->second);

          // Then sort by the larger pattern benefit.
          auto lhsBenefit = lhs->first->getBenefit();
          auto rhsBenefit = rhs->first->getBenefit();
          return llvm::array_pod_sort_comparator<PatternBenefit>(&rhsBenefit,
                                                                 &lhsBenefit);
        });

    // Update the legalization pattern to use the new sorted list.
    opPatternsIt->second.clear();
    for (auto &patternIt : patternsByDepth)
      opPatternsIt->second.push_back(patternIt.first);

    return minDepth;
  };

  // For each operation that is transitively legal, compute a cost for it.
  for (auto &opIt : legalizerPatterns)
    if (!minPatternDepth.count(opIt.first))
      computeDepth(opIt.first);
}

//===----------------------------------------------------------------------===//
// OperationConverter
//===----------------------------------------------------------------------===//
namespace {
enum OpConversionMode {
  // In this mode, the conversion will ignore failed conversions to allow
  // illegal operations to co-exist in the IR.
  Partial,

  // In this mode, all operations must be legal for the given target for the
  // conversion to succeed.
  Full,

  // In this mode, operations are analyzed for legality. No actual rewrites are
  // applied to the operations on success.
  Analysis,
};

// This class converts operations to a given conversion target via a set of
// rewrite patterns. The conversion behaves differently depending on the
// conversion mode.
struct OperationConverter {
  explicit OperationConverter(ConversionTarget &target,
                              const OwningRewritePatternList &patterns,
                              OpConversionMode mode,
                              DenseSet<Operation *> *legalizableOps = nullptr)
      : opLegalizer(target, patterns), mode(mode),
        legalizableOps(legalizableOps) {}

  /// Converts the given operations to the conversion target.
  LogicalResult convertOperations(ArrayRef<Operation *> ops,
                                  TypeConverter *typeConverter);

private:
  /// Converts an operation with the given rewriter.
  LogicalResult convert(ConversionPatternRewriter &rewriter, Operation *op);

  /// Converts the type signatures of the blocks nested within 'op'.
  LogicalResult convertBlockSignatures(ConversionPatternRewriter &rewriter,
                                       Operation *op);

  /// The legalizer to use when converting operations.
  OperationLegalizer opLegalizer;

  /// The conversion mode to use when legalizing operations.
  OpConversionMode mode;

  /// A set of pre-existing operations that were found to be legalizable to the
  /// target. This field is only used when mode == OpConversionMode::Analysis.
  DenseSet<Operation *> *legalizableOps;
};
} // end anonymous namespace

LogicalResult
OperationConverter::convertBlockSignatures(ConversionPatternRewriter &rewriter,
                                           Operation *op) {
  // Check to see if type signatures need to be converted.
  if (!rewriter.getImpl().argConverter.typeConverter)
    return success();

  for (auto &region : op->getRegions()) {
    for (auto &block : llvm::make_early_inc_range(region))
      if (failed(rewriter.getImpl().convertBlockSignature(&block)))
        return failure();
  }
  return success();
}

LogicalResult OperationConverter::convert(ConversionPatternRewriter &rewriter,
                                          Operation *op) {
  // Legalize the given operation.
  if (failed(opLegalizer.legalize(op, rewriter))) {
    // Handle the case of a failed conversion for each of the different modes.
    /// Full conversions expect all operations to be converted.
    if (mode == OpConversionMode::Full)
      return op->emitError()
             << "failed to legalize operation '" << op->getName() << "'";
    /// Partial conversions allow conversions to fail iff the operation was not
    /// explicitly marked as illegal.
    if (mode == OpConversionMode::Partial && opLegalizer.isIllegal(op))
      return op->emitError()
             << "failed to legalize operation '" << op->getName()
             << "' that was explicitly marked illegal";
  } else {
    /// Analysis conversions don't fail if any operations fail to legalize,
    /// they are only interested in the operations that were successfully
    /// legalized.
    if (mode == OpConversionMode::Analysis)
      legalizableOps->insert(op);

    // If legalization succeeded, convert the types any of the blocks within
    // this operation.
    if (failed(convertBlockSignatures(rewriter, op)))
      return failure();
  }
  return success();
}

LogicalResult
OperationConverter::convertOperations(ArrayRef<Operation *> ops,
                                      TypeConverter *typeConverter) {
  if (ops.empty())
    return success();
  ConversionTarget &target = opLegalizer.getTarget();

  /// Compute the set of operations and blocks to convert.
  std::vector<Operation *> toConvert;
  for (auto *op : ops) {
    toConvert.emplace_back(op);
    for (auto &region : op->getRegions())
      if (failed(computeConversionSet(region.getBlocks(), region.getLoc(),
                                      toConvert, &target)))
        return failure();
  }

  // Convert each operation and discard rewrites on failure.
  ConversionPatternRewriter rewriter(ops.front()->getContext(), typeConverter);
  for (auto *op : toConvert)
    if (failed(convert(rewriter, op)))
      return rewriter.getImpl().discardRewrites(), failure();

  // Otherwise, the body conversion succeeded. Apply rewrites if this is not an
  // analysis conversion.
  if (mode == OpConversionMode::Analysis)
    rewriter.getImpl().discardRewrites();
  else
    rewriter.getImpl().applyRewrites();
  return success();
}

//===----------------------------------------------------------------------===//
// Type Conversion
//===----------------------------------------------------------------------===//

/// Remap an input of the original signature with a new set of types. The
/// new types are appended to the new signature conversion.
void TypeConverter::SignatureConversion::addInputs(unsigned origInputNo,
                                                   ArrayRef<Type> types) {
  assert(!types.empty() && "expected valid types");
  remapInput(origInputNo, /*newInputNo=*/argTypes.size(), types.size());
  addInputs(types);
}

/// Append new input types to the signature conversion, this should only be
/// used if the new types are not intended to remap an existing input.
void TypeConverter::SignatureConversion::addInputs(ArrayRef<Type> types) {
  assert(!types.empty() &&
         "1->0 type remappings don't need to be added explicitly");
  argTypes.append(types.begin(), types.end());
}

/// Remap an input of the original signature with a range of types in the
/// new signature.
void TypeConverter::SignatureConversion::remapInput(unsigned origInputNo,
                                                    unsigned newInputNo,
                                                    unsigned newInputCount) {
  assert(!remappedInputs[origInputNo] && "input has already been remapped");
  assert(newInputCount != 0 && "expected valid input count");
  remappedInputs[origInputNo] =
      InputMapping{newInputNo, newInputCount, /*replacementValue=*/nullptr};
}

/// Remap an input of the original signature to another `replacementValue`
/// value. This would make the signature converter drop this argument.
void TypeConverter::SignatureConversion::remapInput(unsigned origInputNo,
                                                    Value replacementValue) {
  assert(!remappedInputs[origInputNo] && "input has already been remapped");
  remappedInputs[origInputNo] =
      InputMapping{origInputNo, /*size=*/0, replacementValue};
}

/// This hooks allows for converting a type.
LogicalResult TypeConverter::convertType(Type t,
                                         SmallVectorImpl<Type> &results) {
  if (auto newT = convertType(t)) {
    results.push_back(newT);
    return success();
  }
  return failure();
}

/// Convert the given set of types, filling 'results' as necessary. This
/// returns failure if the conversion of any of the types fails, success
/// otherwise.
LogicalResult TypeConverter::convertTypes(ArrayRef<Type> types,
                                          SmallVectorImpl<Type> &results) {
  for (auto type : types)
    if (failed(convertType(type, results)))
      return failure();
  return success();
}

/// Return true if the given type is legal for this type converter, i.e. the
/// type converts to itself.
bool TypeConverter::isLegal(Type type) {
  SmallVector<Type, 1> results;
  return succeeded(convertType(type, results)) && results.size() == 1 &&
         results.front() == type;
}

/// Return true if the inputs and outputs of the given function type are
/// legal.
bool TypeConverter::isSignatureLegal(FunctionType funcType) {
  return llvm::all_of(
      llvm::concat<const Type>(funcType.getInputs(), funcType.getResults()),
      [this](Type type) { return isLegal(type); });
}

/// This hook allows for converting a specific argument of a signature.
LogicalResult TypeConverter::convertSignatureArg(unsigned inputNo, Type type,
                                                 SignatureConversion &result) {
  // Try to convert the given input type.
  SmallVector<Type, 1> convertedTypes;
  if (failed(convertType(type, convertedTypes)))
    return failure();

  // If this argument is being dropped, there is nothing left to do.
  if (convertedTypes.empty())
    return success();

  // Otherwise, add the new inputs.
  result.addInputs(inputNo, convertedTypes);
  return success();
}

/// Create a default conversion pattern that rewrites the type signature of a
/// FuncOp.
namespace {
struct FuncOpSignatureConversion : public OpConversionPattern<FuncOp> {
  FuncOpSignatureConversion(MLIRContext *ctx, TypeConverter &converter)
      : OpConversionPattern(ctx), converter(converter) {}

  /// Hook for derived classes to implement combined matching and rewriting.
  PatternMatchResult
  matchAndRewrite(FuncOp funcOp, ArrayRef<Value> operands,
                  ConversionPatternRewriter &rewriter) const override {
    FunctionType type = funcOp.getType();

    // Convert the original function arguments.
    TypeConverter::SignatureConversion result(type.getNumInputs());
    for (unsigned i = 0, e = type.getNumInputs(); i != e; ++i)
      if (failed(converter.convertSignatureArg(i, type.getInput(i), result)))
        return matchFailure();

    // Convert the original function results.
    SmallVector<Type, 1> convertedResults;
    if (failed(converter.convertTypes(type.getResults(), convertedResults)))
      return matchFailure();

    // Update the function signature in-place.
    rewriter.updateRootInPlace(funcOp, [&] {
      funcOp.setType(FunctionType::get(result.getConvertedTypes(),
                                       convertedResults, funcOp.getContext()));
      rewriter.applySignatureConversion(&funcOp.getBody(), result);
    });
    return matchSuccess();
  }

  /// The type converter to use when rewriting the signature.
  TypeConverter &converter;
};
} // end anonymous namespace

void mlir::populateFuncOpTypeConversionPattern(
    OwningRewritePatternList &patterns, MLIRContext *ctx,
    TypeConverter &converter) {
  patterns.insert<FuncOpSignatureConversion>(ctx, converter);
}

/// This function converts the type signature of the given block, by invoking
/// 'convertSignatureArg' for each argument. This function should return a valid
/// conversion for the signature on success, None otherwise.
auto TypeConverter::convertBlockSignature(Block *block)
    -> Optional<SignatureConversion> {
  SignatureConversion conversion(block->getNumArguments());
  for (unsigned i = 0, e = block->getNumArguments(); i != e; ++i)
    if (failed(convertSignatureArg(i, block->getArgument(i)->getType(),
                                   conversion)))
      return llvm::None;
  return conversion;
}

//===----------------------------------------------------------------------===//
// ConversionTarget
//===----------------------------------------------------------------------===//

/// Register a legality action for the given operation.
void ConversionTarget::setOpAction(OperationName op,
                                   LegalizationAction action) {
  legalOperations[op] = {action, /*isRecursivelyLegal=*/false};
}

/// Register a legality action for the given dialects.
void ConversionTarget::setDialectAction(ArrayRef<StringRef> dialectNames,
                                        LegalizationAction action) {
  for (StringRef dialect : dialectNames)
    legalDialects[dialect] = action;
}

/// Get the legality action for the given operation.
auto ConversionTarget::getOpAction(OperationName op) const
    -> Optional<LegalizationAction> {
  Optional<LegalizationInfo> info = getOpInfo(op);
  return info ? info->action : Optional<LegalizationAction>();
}

/// If the given operation instance is legal on this target, a structure
/// containing legality information is returned. If the operation is not legal,
/// None is returned.
auto ConversionTarget::isLegal(Operation *op) const
    -> Optional<LegalOpDetails> {
  Optional<LegalizationInfo> info = getOpInfo(op->getName());
  if (!info)
    return llvm::None;

  // Returns true if this operation instance is known to be legal.
  auto isOpLegal = [&] {
    // Handle dynamic legality.
    if (info->action == LegalizationAction::Dynamic) {
      // Check for callbacks on the operation or dialect.
      auto opFn = opLegalityFns.find(op->getName());
      if (opFn != opLegalityFns.end())
        return opFn->second(op);
      auto dialectFn = dialectLegalityFns.find(op->getName().getDialect());
      if (dialectFn != dialectLegalityFns.end())
        return dialectFn->second(op);

      // Otherwise, invoke the hook on the derived instance.
      return isDynamicallyLegal(op);
    }

    // Otherwise, the operation is only legal if it was marked 'Legal'.
    return info->action == LegalizationAction::Legal;
  };
  if (!isOpLegal())
    return llvm::None;

  // This operation is legal, compute any additional legality information.
  LegalOpDetails legalityDetails;

  if (info->isRecursivelyLegal) {
    auto legalityFnIt = opRecursiveLegalityFns.find(op->getName());
    if (legalityFnIt != opRecursiveLegalityFns.end())
      legalityDetails.isRecursivelyLegal = legalityFnIt->second(op);
    else
      legalityDetails.isRecursivelyLegal = true;
  }
  return legalityDetails;
}

/// Set the dynamic legality callback for the given operation.
void ConversionTarget::setLegalityCallback(
    OperationName name, const DynamicLegalityCallbackFn &callback) {
  assert(callback && "expected valid legality callback");
  opLegalityFns[name] = callback;
}

/// Set the recursive legality callback for the given operation and mark the
/// operation as recursively legal.
void ConversionTarget::markOpRecursivelyLegal(
    OperationName name, const DynamicLegalityCallbackFn &callback) {
  auto infoIt = legalOperations.find(name);
  assert(infoIt != legalOperations.end() &&
         infoIt->second.action != LegalizationAction::Illegal &&
         "expected operation to already be marked as legal");
  infoIt->second.isRecursivelyLegal = true;
  if (callback)
    opRecursiveLegalityFns[name] = callback;
  else
    opRecursiveLegalityFns.erase(name);
}

/// Set the dynamic legality callback for the given dialects.
void ConversionTarget::setLegalityCallback(
    ArrayRef<StringRef> dialects, const DynamicLegalityCallbackFn &callback) {
  assert(callback && "expected valid legality callback");
  for (StringRef dialect : dialects)
    dialectLegalityFns[dialect] = callback;
}

/// Get the legalization information for the given operation.
auto ConversionTarget::getOpInfo(OperationName op) const
    -> Optional<LegalizationInfo> {
  // Check for info for this specific operation.
  auto it = legalOperations.find(op);
  if (it != legalOperations.end())
    return it->second;
  // Otherwise, default to checking on the parent dialect.
  auto dialectIt = legalDialects.find(op.getDialect());
  if (dialectIt != legalDialects.end())
    return LegalizationInfo{dialectIt->second, /*isRecursivelyLegal=*/false};
  return llvm::None;
}

//===----------------------------------------------------------------------===//
// Op Conversion Entry Points
//===----------------------------------------------------------------------===//

/// Apply a partial conversion on the given operations, and all nested
/// operations. This method converts as many operations to the target as
/// possible, ignoring operations that failed to legalize.
LogicalResult mlir::applyPartialConversion(
    ArrayRef<Operation *> ops, ConversionTarget &target,
    const OwningRewritePatternList &patterns, TypeConverter *converter) {
  OperationConverter opConverter(target, patterns, OpConversionMode::Partial);
  return opConverter.convertOperations(ops, converter);
}
LogicalResult
mlir::applyPartialConversion(Operation *op, ConversionTarget &target,
                             const OwningRewritePatternList &patterns,
                             TypeConverter *converter) {
  return applyPartialConversion(llvm::makeArrayRef(op), target, patterns,
                                converter);
}

/// Apply a complete conversion on the given operations, and all nested
/// operations. This method will return failure if the conversion of any
/// operation fails.
LogicalResult
mlir::applyFullConversion(ArrayRef<Operation *> ops, ConversionTarget &target,
                          const OwningRewritePatternList &patterns,
                          TypeConverter *converter) {
  OperationConverter opConverter(target, patterns, OpConversionMode::Full);
  return opConverter.convertOperations(ops, converter);
}
LogicalResult
mlir::applyFullConversion(Operation *op, ConversionTarget &target,
                          const OwningRewritePatternList &patterns,
                          TypeConverter *converter) {
  return applyFullConversion(llvm::makeArrayRef(op), target, patterns,
                             converter);
}

/// Apply an analysis conversion on the given operations, and all nested
/// operations. This method analyzes which operations would be successfully
/// converted to the target if a conversion was applied. All operations that
/// were found to be legalizable to the given 'target' are placed within the
/// provided 'convertedOps' set; note that no actual rewrites are applied to the
/// operations on success and only pre-existing operations are added to the set.
LogicalResult mlir::applyAnalysisConversion(
    ArrayRef<Operation *> ops, ConversionTarget &target,
    const OwningRewritePatternList &patterns,
    DenseSet<Operation *> &convertedOps, TypeConverter *converter) {
  OperationConverter opConverter(target, patterns, OpConversionMode::Analysis,
                                 &convertedOps);
  return opConverter.convertOperations(ops, converter);
}
LogicalResult
mlir::applyAnalysisConversion(Operation *op, ConversionTarget &target,
                              const OwningRewritePatternList &patterns,
                              DenseSet<Operation *> &convertedOps,
                              TypeConverter *converter) {
  return applyAnalysisConversion(llvm::makeArrayRef(op), target, patterns,
                                 convertedOps, converter);
}<|MERGE_RESOLUTION|>--- conflicted
+++ resolved
@@ -849,13 +849,8 @@
 void ConversionPatternRewriter::eraseOp(Operation *op) {
   LLVM_DEBUG(llvm::dbgs() << "** Erasing operation : " << op->getName()
                           << "\n");
-<<<<<<< HEAD
-  SmallVector<ValuePtr, 1> nullRepls(op->getNumResults(), nullptr);
+  SmallVector<Value, 1> nullRepls(op->getNumResults(), nullptr);
   impl->replaceOp(op, nullRepls);
-=======
-  SmallVector<Value, 1> nullRepls(op->getNumResults(), nullptr);
-  impl->replaceOp(op, nullRepls, /*valuesToRemoveIfDead=*/llvm::None);
->>>>>>> 01308262
 }
 
 /// Apply a signature conversion to the entry block of the given region.
