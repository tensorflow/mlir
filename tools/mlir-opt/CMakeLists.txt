--- conflicted
+++ resolved
@@ -24,11 +24,8 @@
   MLIRFxpMathOps
   MLIRGPU
   MLIRGPUtoNVVMTransforms
-<<<<<<< HEAD
   MLIRGPUtoROCDLTransforms
-=======
   MLIRGPUtoSPIRVTransforms
->>>>>>> 7c2926b9
   MLIRLinalg
   MLIRLLVMIR
   MLIRLoopOps
